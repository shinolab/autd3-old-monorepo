--- conflicted
+++ resolved
@@ -4,7 +4,7 @@
  * Created Date: 21/05/2023
  * Author: Shun Suzuki
  * -----
- * Last Modified: 12/07/2023
+ * Last Modified: 13/07/2023
  * Modified By: Shun Suzuki (suzuki@hapis.k.u-tokyo.ac.jp)
  * -----
  * Copyright (c) 2023 Shun Suzuki. All rights reserved.
@@ -17,12 +17,7 @@
 mod ethernet_adapters;
 mod iomap;
 mod link_soem;
-<<<<<<< HEAD
-mod native_methods;
-=======
 mod soem_bindings;
-mod sync_mode;
->>>>>>> ffcbdb85
 
 pub use autd3_core::sync_mode::SyncMode;
 pub use ethernet_adapters::EthernetAdapters;
