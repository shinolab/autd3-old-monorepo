cmake_minimum_required(VERSION 3.21)

if(${CMAKE_SOURCE_DIR} STREQUAL ${CMAKE_BINARY_DIR})
  message(FATAL_ERROR "In-source builds not allowed. Please make a new directory (called a build directory) and run CMake from there. You may need to remove CMakeCache.txt. ")
endif()

project(autd3)

set(VERSION_MAJOR 8 CACHE STRING "Project major version number.")
<<<<<<< HEAD
set(VERSION_MINOR 3 CACHE STRING "Project minor version number.")
=======
set(VERSION_MINOR 4 CACHE STRING "Project minor version number.")
>>>>>>> c61c85cb
set(VERSION_PATCH 0 CACHE STRING "Project patch version number.")
mark_as_advanced(VERSION_MAJOR VERSION_MINOR VERSION_PATCH)

set(CMAKE_CXX_STANDARD 17)
set(CMAKE_CXX_STANDARD_REQUIRED ON)
set(CMAKE_CXX_EXTENSIONS OFF)

option(BUILD_ALL "BUILD_ALL" OFF)
option(BUILD_DOC "BUILD_DOC" OFF)

option(AUTD3_EIGEN_EXTERNAL OFF)

option(AUTD3_PARALLEL_FOR "AUTD3_PARALLEL_FOR" OFF)

option(BUILD_GAIN_HOLO "BUILD_GAIN_HOLO" ON)
option(HOLO_PARALLEL_FOR "HOLO_PARALLEL_FOR" ON)
option(BUILD_BACKEND_CUDA "BUILD_BACKEND_CUDA" OFF)
option(BUILD_BACKEND_ARRAYFIRE "BUILD_BACKEND_ARRAYFIRE" OFF)
option(BUILD_BACKEND_BLAS "BUILD_BACKEND_BLAS" OFF)
set(BLAS_LIB_DIR CACHE PATH "BLAS library directory")
set(BLAS_DEPEND_LIB_DIR CACHE PATH "Additional library directory for BLAS")
set(BLAS_INCLUDE_DIR CACHE PATH "BLAS include directory")
option(USE_MKL "USE_MKL" OFF)

option(BUILD_MODULATION_AUDIO_FILE "BUILD_MODULATION_AUDIO_FILE" OFF)

option(BUILD_LINK_SOEM "BUILD_LINK_SOEM" ON)
option(BUILD_LINK_TWINCAT "BUILD_LINK_TWINCAT" OFF)
option(BUILD_LINK_REMOTE_TWINCAT "BUILD_LINK_REMOTE_TWINCAT" OFF)
option(BUILD_LINK_SIMULATOR "BUILD_LINK_SIMULATOR" OFF)
option(BUILD_LINK_REMOTE_SOEM "BUILD_LINK_REMOTE_SOEM" OFF)
option(BUILD_LINK_EMEM "BUILD_LINK_EMEM" OFF)

option(BUILD_GEOMETRY_VIEWER "BUILD_GEOMETRY_VIEWER" OFF)
option(BUILD_SIMULATOR "BUILD_SIMULATOR" OFF)

option(BUILD_EXAMPLES "BUILD_EXAMPLES" ON)
option(DISABLE_EXAMPLES "DISABLE_EXAMPLES" OFF)

option(BUILD_CAPI "BUILD_CAPI" OFF)

option(ENABLE_LINT "ENABLE_LINT" OFF)

option(EXPORT_AUTD_SIMULATOR "EXPORT_AUTD_SIMULATOR" OFF)
option(EXPORT_SOEM_AUTD_SERVER "EXPORT_SOEM_AUTD_SERVER" OFF)

option(BUILD_TEST "BUILD_TEST" OFF)

option(USE_METER "Use meter instead of millimeter" OFF)
option(USE_LEFT_HANDED "Use left-handed coordinate system instead of right-handed" OFF)
option(USE_SINGLE_FLOAT "Use single precision (32 bit) floating number" OFF)

option(ENABLE_BENCH "Enable benchmarks" OFF)

if(DEFINED BUILD_TARGET)
  if(${BUILD_TARGET} STREQUAL ARM32 OR ${BUILD_TARGET} STREQUAL ARM)
    set(AUTD3_BUILD_ARM ON)
  elseif(${BUILD_TARGET} STREQUAL ARM64 OR ${BUILD_TARGET} STREQUAL AARCH64)
    set(AUTD3_BUILD_ARM ON)
  elseif(${BUILD_TARGET} STREQUAL AMD64 OR ${BUILD_TARGET} STREQUAL x86_64 OR ${BUILD_TARGET} STREQUAL x64)
    set(AUTD3_BUILD_ARM OFF)
  endif()
elseif(${CMAKE_SYSTEM_PROCESSOR} STREQUAL ARM32 OR ${CMAKE_SYSTEM_PROCESSOR} STREQUAL ARM)
  set(AUTD3_BUILD_ARM ON)
elseif(${CMAKE_SYSTEM_PROCESSOR} STREQUAL ARM64 OR ${CMAKE_SYSTEM_PROCESSOR} STREQUAL AARCH64)
  set(AUTD3_BUILD_ARM ON)
else()
  set(AUTD3_BUILD_ARM OFF)
endif()

if(BUILD_ALL)
  set(BUILD_GAIN_HOLO ON)
  set(BUILD_MODULATION_AUDIO_FILE ON)
  set(BUILD_LINK_SOEM ON)
  set(BUILD_LINK_REMOTE_SOEM ON)
  set(BUILD_LINK_TWINCAT ON)
  set(BUILD_LINK_REMOTE_TWINCAT ON)
  set(BUILD_LINK_SIMULATOR ON)
  set(BUILD_EXAMPLES ON)
  set(BUILD_CAPI ON)
endif()

if(DISABLE_EXAMPLES)
  set(BUILD_EXAMPLES OFF)
endif()

if (CMAKE_CXX_COMPILER_ID MATCHES "Clang")
  set(HOLO_PARALLEL_FOR OFF)
  set(AUTD3_PARALLEL_FOR OFF)
  message(NOTICE "Disable HOLO_PARALLEL_FOR and AUTD3_PARALLEL_FOR options because clang does not support std::execution")
endif()

if(WIN32)
  set(OS win32)
  include(cmakes/win_vs.cmake)
elseif(APPLE)
  set(OS macosx)
  include(cmakes/mac.cmake)
else()
  set(OS linux)
  include(cmakes/linux.cmake)
endif()
include(cmakes/utils.cmake)

if(BUILD_TEST)
  cmake_policy(SET CMP0077 NEW)
  if(POLICY CMP0135)
    cmake_policy(SET CMP0135 NEW)
  endif()
  include(${PROJECT_SOURCE_DIR}/cmakes/gtest.cmake)
endif()

if(NOT BUILD_SHARED_LIBS)
  set(CMAKE_POSITION_INDEPENDENT_CODE TRUE)
endif()

if(BUILD_DOC)
  find_package(Doxygen)
  if(DOXYGEN_FOUND)
    message(STATUS "Doxygen found.")
    add_subdirectory(doc/doxygen)
  else()
    message(STATUS "Doxygen is needed to build the documentation. Skip building doc...")
  endif()
endif()

find_package(Git)
if(NOT Git_FOUND)
  message(WARNING "Git not found.")
endif()

if(ENABLE_LINT)
  file(GLOB_RECURSE lint_files
    src/*.cpp
    src/*.hpp
    include/*.hpp
    capi/*.cpp
    capi/*.hpp
    examples/*.cpp
    examples/*.hpp
    tests/*.hpp
    tests/*.cpp
    bench/*.hpp
    bench/*.cpp
    dist/simulator/*.cpp
    dist/simulator/*.hpp
    dist/SOEMAUTDServer/*.cpp
    dist/SOEMAUTDServer/*.hpp
  )
  get_filename_component(argparse_path ${CMAKE_CURRENT_SOURCE_DIR}/dist/SOEMAUTDServer/argparse/argparse.hpp ABSOLUTE)
  get_filename_component(tinycolormap_path ${CMAKE_CURRENT_SOURCE_DIR}/include/autd3/extra/tinycolormap/tinycolormap.hpp ABSOLUTE)
  list(REMOVE_ITEM lint_files ${argparse_path} ${tinycolormap_path})
  ADD_CUSTOM_TARGET(cpplint
    python
    ${PROJECT_SOURCE_DIR}/tools/cpplint/cpplint.py
    --filter=-runtime/references,-build/c++11,-whitespace/comments,-readability/braces,-build/include_subdir,-build/include_order,-build/include,-whitespace/parens,-readability/fn_size
    --linelength=1000
    ${lint_files}
  )
endif()

if (NOT AUTD3_EIGEN_EXTERNAL)
  update_git_submodule(eigen RECURSIVE)
  set(EIGEN_PATH ${PROJECT_SOURCE_DIR}/3rdparty/eigen)
endif()

update_git_submodule(spdlog RECURSIVE)
set(SPDLOG_INCLUDE_PATH ${PROJECT_SOURCE_DIR}/3rdparty/spdlog/include)

if(BUILD_LINK_REMOTE_TWINCAT)
  update_git_submodule(ADS RECURSIVE)
  set(ADS_PATH ${PROJECT_SOURCE_DIR}/3rdparty/ADS)
endif()

if(BUILD_LINK_SOEM OR EXPORT_SOEM_AUTD_SERVER)
  update_git_submodule(SOEM RECURSIVE)
  if(WIN32 AND AUTD3_BUILD_ARM)
    execute_process(COMMAND git -C ${PROJECT_SOURCE_DIR} apply --directory=${PROJECT_SOURCE_DIR}/3rdparty/SOEM --unsafe-paths ${PROJECT_SOURCE_DIR}/src/link/soem/win-arm.patch)
  endif()
  set(SOEM_PATH ${PROJECT_SOURCE_DIR}/3rdparty/SOEM)
endif()

if(BUILD_GEOMETRY_VIEWER OR BUILD_SIMULATOR)
  find_package(Vulkan)
  update_git_submodule(json RECURSIVE)
  update_git_submodule(imgui RECURSIVE)
  update_git_submodule(glm RECURSIVE)
  update_git_submodule(glfw RECURSIVE)
  add_subdirectory(${PROJECT_SOURCE_DIR}/3rdparty/json)
  set(GLFW_BUILD_EXAMPLES OFF)
  set(GLFW_BUILD_DOCS OFF)
  set(GLFW_INSTALL OFF)
  add_subdirectory(${PROJECT_SOURCE_DIR}/3rdparty/glfw)
  add_subdirectory(${PROJECT_SOURCE_DIR}/3rdparty/glm)
  set(IMGUI_PATH ${PROJECT_SOURCE_DIR}/3rdparty/imgui)
  set_target_properties(glfw PROPERTIES FOLDER "3rdparty")
  set_target_properties(update_mappings PROPERTIES FOLDER "3rdparty")
endif()

if(BUILD_GEOMETRY_VIEWER)
  set(FX_GLTF_BUILD_TESTS OFF)
  set(FX_GLTF_INSTALL OFF)
endif()

if(BUILD_SIMULATOR)
  set(BUILD_LINK_SIMULATOR ON)
endif()

if(ENABLE_BENCH)
  set(BENCHMARK_ENABLE_GTEST_TESTS OFF)
  set(BENCHMARK_ENABLE_TESTING OFF)
  update_git_submodule(benchmark RECURSIVE)
  add_subdirectory(${PROJECT_SOURCE_DIR}/3rdparty/benchmark)
endif()

add_library(autd3_common INTERFACE)
target_include_directories(autd3_common INTERFACE ${PROJECT_SOURCE_DIR}/include ${EIGEN_PATH} ${SPDLOG_INCLUDE_PATH})
target_compile_definitions(autd3_common INTERFACE EIGEN_MPL2_ONLY)
if(USE_METER)
  target_compile_definitions(autd3_common INTERFACE AUTD3_USE_METER)
endif()
if(USE_LEFT_HANDED)
  target_compile_definitions(autd3_common INTERFACE AUTD3_USE_LEFT_HANDED)
endif()
if(USE_SINGLE_FLOAT)
  target_compile_definitions(autd3_common INTERFACE AUTD3_USE_SINGLE_FLOAT)
endif()
if(AUTD3_PARALLEL_FOR)
  target_compile_definitions(autd3_common INTERFACE AUTD3_PARALLEL_FOR)
endif()

enable_cxx_compiler_flag_if_supported(autd3_common INTERFACE /bigobj)
enable_cxx_compiler_flag_if_supported(autd3_common INTERFACE /wd4819)
enable_cxx_compiler_flag_if_supported(autd3_common INTERFACE /Zc:__cplusplus)
if(NOT MSVC) # Too noisy
  enable_cxx_compiler_flag_if_supported(autd3_common INTERFACE /Wall)
endif()
enable_cxx_compiler_flag_if_supported(autd3_common INTERFACE /Wextra)
enable_cxx_compiler_flag_if_supported(autd3_common INTERFACE /Werror)

add_subdirectory(src)
add_subdirectory(tests)
add_subdirectory(examples)
add_subdirectory(capi)
add_subdirectory(dist)
add_subdirectory(bench)<|MERGE_RESOLUTION|>--- conflicted
+++ resolved
@@ -7,11 +7,7 @@
 project(autd3)
 
 set(VERSION_MAJOR 8 CACHE STRING "Project major version number.")
-<<<<<<< HEAD
-set(VERSION_MINOR 3 CACHE STRING "Project minor version number.")
-=======
 set(VERSION_MINOR 4 CACHE STRING "Project minor version number.")
->>>>>>> c61c85cb
 set(VERSION_PATCH 0 CACHE STRING "Project patch version number.")
 mark_as_advanced(VERSION_MAJOR VERSION_MINOR VERSION_PATCH)
 
