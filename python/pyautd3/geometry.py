--- conflicted
+++ resolved
@@ -4,11 +4,7 @@
 Created Date: 05/06/2023
 Author: Shun Suzuki
 -----
-<<<<<<< HEAD
-Last Modified: 02/10/2023
-=======
-Last Modified: 01/10/2023
->>>>>>> ee09aa8f
+Last Modified: 04/10/2023
 Modified By: Shun Suzuki (suzuki@hapis.k.u-tokyo.ac.jp)
 -----
 Copyright (c) 2023 Shun Suzuki. All rights reserved.
