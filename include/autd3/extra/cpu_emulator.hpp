// File: emulator.hpp
// Project: cpu
// Created Date: 26/08/2022
// Author: Shun Suzuki
// -----
<<<<<<< HEAD
// Last Modified: 01/11/2022
=======
// Last Modified: 29/10/2022
>>>>>>> 6a39056e
// Modified By: Shun Suzuki (suzuki@hapis.k.u-tokyo.ac.jp)
// -----
// Copyright (c) 2022 Shun Suzuki. All rights reserved.
//

#pragma once

#if defined(__GNUC__) && !defined(__llvm__)
#pragma GCC diagnostic push
#pragma GCC diagnostic ignored "-Wmaybe-uninitialized"
#pragma GCC diagnostic ignored "-Wuninitialized"
#endif

#include <algorithm>

#include "autd3/driver/cpu/datagram.hpp"
#include "autd3/driver/hardware.hpp"
#include "fpga_emulator.hpp"

namespace autd3::extra::cpu {
constexpr uint16_t CPU_VERSION = 0x85;

constexpr uint8_t BRAM_SELECT_CONTROLLER = 0x0;
constexpr uint8_t BRAM_SELECT_MOD = 0x1;
constexpr uint8_t BRAM_SELECT_NORMAL = 0x2;
constexpr uint8_t BRAM_SELECT_STM = 0x3;

constexpr uint16_t BRAM_ADDR_CTL_REG = 0x000;
constexpr uint16_t BRAM_ADDR_FPGA_INFO = 0x001;
// constexpr uint16_t BRAM_ADDR_EC_SYNC_TIME_0 = BRAM_ADDR_EC_SYNC_CYCLE_TICKS + 1;
// constexpr uint16_t BRAM_ADDR_EC_SYNC_TIME_1 = BRAM_ADDR_EC_SYNC_CYCLE_TICKS + 2;
// constexpr uint16_t BRAM_ADDR_EC_SYNC_TIME_2 = BRAM_ADDR_EC_SYNC_CYCLE_TICKS + 3;
// constexpr uint16_t BRAM_ADDR_EC_SYNC_TIME_3 = BRAM_ADDR_EC_SYNC_CYCLE_TICKS + 4;
constexpr uint16_t BRAM_ADDR_MOD_ADDR_OFFSET = 0x020;
constexpr uint16_t BRAM_ADDR_MOD_CYCLE = 0x021;
constexpr uint16_t BRAM_ADDR_MOD_FREQ_DIV_0 = 0x022;
constexpr uint16_t BRAM_ADDR_VERSION_NUM = 0x03F;
constexpr uint16_t BRAM_ADDR_SILENT_CYCLE = 0x040;
constexpr uint16_t BRAM_ADDR_SILENT_STEP = 0x041;
constexpr uint16_t BRAM_ADDR_STM_ADDR_OFFSET = 0x050;
constexpr uint16_t BRAM_ADDR_STM_CYCLE = 0x051;
constexpr uint16_t BRAM_ADDR_STM_FREQ_DIV_0 = 0x052;
constexpr uint16_t BRAM_ADDR_SOUND_SPEED_0 = 0x054;
constexpr uint16_t BRAM_ADDR_CYCLE_BASE = 0x100;
constexpr uint16_t BRAM_ADDR_MOD_DELAY_BASE = 0x200;

constexpr uint32_t MOD_BUF_SEGMENT_SIZE_WIDTH = 15;
constexpr uint32_t MOD_BUF_SEGMENT_SIZE = 1 << MOD_BUF_SEGMENT_SIZE_WIDTH;
constexpr uint32_t MOD_BUF_SEGMENT_SIZE_MASK = MOD_BUF_SEGMENT_SIZE - 1;
constexpr uint32_t POINT_STM_BUF_SEGMENT_SIZE_WIDTH = 11;
constexpr uint32_t POINT_STM_BUF_SEGMENT_SIZE = 1 << POINT_STM_BUF_SEGMENT_SIZE_WIDTH;
constexpr uint32_t POINT_STM_BUF_SEGMENT_SIZE_MASK = POINT_STM_BUF_SEGMENT_SIZE - 1;
constexpr uint32_t GAIN_STM_BUF_SEGMENT_SIZE_WIDTH = 5;
constexpr uint32_t GAIN_STM_BUF_SEGMENT_SIZE = 1 << GAIN_STM_BUF_SEGMENT_SIZE_WIDTH;
constexpr uint32_t GAIN_STM_BUF_SEGMENT_SIZE_MASK = GAIN_STM_BUF_SEGMENT_SIZE - 1;
constexpr uint32_t GAIN_STM_LEGACY_BUF_SEGMENT_SIZE_WIDTH = 6;
constexpr uint32_t GAIN_STM_LEGACY_BUF_SEGMENT_SIZE = 1 << GAIN_STM_LEGACY_BUF_SEGMENT_SIZE_WIDTH;
constexpr uint32_t GAIN_STM_LEGACY_BUF_SEGMENT_SIZE_MASK = GAIN_STM_LEGACY_BUF_SEGMENT_SIZE - 1;

constexpr uint16_t GAIN_STM_MODE_PHASE_DUTY_FULL = 0x0001;
constexpr uint16_t GAIN_STM_MODE_PHASE_FULL = 0x0002;
constexpr uint16_t GAIN_STM_MODE_PHASE_HALF = 0x0004;

}  // namespace autd3::extra::cpu

namespace autd3::extra {

class CPU {
 public:
  explicit CPU(const size_t id, const bool enable_fpga = true)
      : _id(id), _enable_fpga(enable_fpga), _msg_id(0), _ack(0), _mod_cycle(0), _stm_cycle(0), _gain_stm_mode(cpu::GAIN_STM_MODE_PHASE_DUTY_FULL) {
    _cycles.fill(0);
  }

  [[nodiscard]] size_t id() const { return _id; }

  [[nodiscard]] uint8_t msg_id() const { return _msg_id; }
  [[nodiscard]] uint8_t ack() const { return _ack; }
  [[nodiscard]] driver::FPGAControlFlags fpga_flags() const { return _fpga_flags; }
  [[nodiscard]] driver::CPUControlFlags cpu_flags() const { return _cpu_flags; }

  [[nodiscard]] const FPGA& fpga() const { return _fpga; }

  void send(const driver::GlobalHeader* header, const driver::Body* body) { ecat_recv(header, body); }
  void send(const driver::TxDatagram& tx) { ecat_recv(&tx.header(), tx.num_bodies > _id ? tx.bodies() + _id : nullptr); }

  void init() {
    _fpga.init();
    _cycles.fill(0x1000);
    clear();
  }

 private:
  static uint16_t get_addr(const uint8_t select, const uint16_t addr) { return static_cast<uint16_t>((select & 0x0003) << 14) | (addr & 0x3FFF); }

  [[nodiscard]] uint16_t bram_read(const uint8_t select, const uint16_t addr) const { return _fpga.read(get_addr(select, addr)); }

  void bram_write(const uint8_t select, const uint16_t addr, const uint16_t data) { _fpga.write(get_addr(select, addr), data); }

  void bram_cpy(const uint8_t select, const uint16_t addr_base, const uint16_t* const data, const size_t size) {
    auto addr = get_addr(select, addr_base);
    for (size_t i = 0; i < size; i++) _fpga.write(addr++, data[i]);
  }

  void bram_set(const uint8_t select, const uint16_t addr_base, const uint16_t data, const size_t size) {
    auto addr = get_addr(select, addr_base);
    for (size_t i = 0; i < size; i++) _fpga.write(addr++, data);
  }

  void synchronize(const driver::Body* body) {
    if (body == nullptr) return;
    bram_cpy(cpu::BRAM_SELECT_CONTROLLER, cpu::BRAM_ADDR_CYCLE_BASE, body->data, driver::NUM_TRANS_IN_UNIT);
    std::copy_n(body->data, driver::NUM_TRANS_IN_UNIT, _cycles.begin());
    // Do nothing to sync
  }

  void write_mod(const driver::GlobalHeader* header) {
    const auto write = header->size;

    if (header->cpu_flag.contains(driver::CPUControlFlags::MOD_BEGIN)) {
      _mod_cycle = 0;
      bram_write(cpu::BRAM_SELECT_CONTROLLER, cpu::BRAM_ADDR_MOD_ADDR_OFFSET, 0);
      const auto freq_div = header->mod_head().freq_div;
      bram_cpy(cpu::BRAM_SELECT_CONTROLLER, cpu::BRAM_ADDR_MOD_FREQ_DIV_0, reinterpret_cast<const uint16_t*>(&freq_div), 2);
    }
    const auto* data = reinterpret_cast<const uint16_t*>((header->cpu_flag.contains(driver::CPUControlFlags::MOD_BEGIN)) ? header->mod_head().data
                                                                                                                         : header->mod_body().data);
    if (const auto segment_capacity = (_mod_cycle & ~cpu::MOD_BUF_SEGMENT_SIZE_MASK) + cpu::MOD_BUF_SEGMENT_SIZE - _mod_cycle;
        write <= segment_capacity) {
      bram_cpy(cpu::BRAM_SELECT_MOD, static_cast<uint16_t>((_mod_cycle & cpu::MOD_BUF_SEGMENT_SIZE_MASK) >> 1), data,
               ((static_cast<size_t>(write) + 1) >> 1));
      _mod_cycle += write;
    } else {
      bram_cpy(cpu::BRAM_SELECT_MOD, static_cast<uint16_t>((_mod_cycle & cpu::MOD_BUF_SEGMENT_SIZE_MASK) >> 1), data, (segment_capacity >> 1));
      _mod_cycle += segment_capacity;
      data += segment_capacity;
      bram_write(cpu::BRAM_SELECT_CONTROLLER, cpu::BRAM_ADDR_MOD_ADDR_OFFSET,
                 static_cast<uint16_t>((_mod_cycle & ~cpu::MOD_BUF_SEGMENT_SIZE_MASK) >> cpu::MOD_BUF_SEGMENT_SIZE_WIDTH));
      bram_cpy(cpu::BRAM_SELECT_MOD, ((_mod_cycle & cpu::MOD_BUF_SEGMENT_SIZE_MASK) >> 1), data,
               ((static_cast<size_t>(write) - segment_capacity + 1) >> 1));
      _mod_cycle += write - segment_capacity;
    }

    if (header->cpu_flag.contains(driver::CPUControlFlags::MOD_END))
      bram_write(cpu::BRAM_SELECT_CONTROLLER, cpu::BRAM_ADDR_MOD_CYCLE, static_cast<uint16_t>((std::max)(_mod_cycle, 1u) - 1u));
  }

  void config_silencer(const driver::GlobalHeader* header) {
    const auto step = header->silencer_header().step;
    const auto cycle = header->silencer_header().cycle;
    bram_write(cpu::BRAM_SELECT_CONTROLLER, cpu::BRAM_ADDR_SILENT_STEP, step);
    bram_write(cpu::BRAM_SELECT_CONTROLLER, cpu::BRAM_ADDR_SILENT_CYCLE, cycle);
  }

  void set_mod_delay(const driver::Body* body) {
    if (body == nullptr) return;
    bram_cpy(cpu::BRAM_SELECT_CONTROLLER, cpu::BRAM_ADDR_MOD_DELAY_BASE, body->data, driver::NUM_TRANS_IN_UNIT);
  }

  void write_normal_op(const driver::GlobalHeader* header, const driver::Body* body) {
    if (body == nullptr) return;
    if (header->fpga_flag.contains(driver::FPGAControlFlags::LEGACY_MODE))
      for (size_t i = 0; i < driver::NUM_TRANS_IN_UNIT; i++) bram_write(cpu::BRAM_SELECT_NORMAL, static_cast<uint16_t>(i << 1), body->data[i]);
    else if (header->cpu_flag.contains(driver::CPUControlFlags::IS_DUTY))
      for (size_t i = 0; i < driver::NUM_TRANS_IN_UNIT; i++) bram_write(cpu::BRAM_SELECT_NORMAL, static_cast<uint16_t>(i << 1) + 1, body->data[i]);
    else
      for (size_t i = 0; i < driver::NUM_TRANS_IN_UNIT; i++) bram_write(cpu::BRAM_SELECT_NORMAL, static_cast<uint16_t>(i << 1), body->data[i]);
  }

  void write_point_stm(const driver::GlobalHeader* header, const driver::Body* body) {
    if (body == nullptr) return;
    uint32_t size;
    const uint16_t* src;

    if (header->cpu_flag.contains(driver::CPUControlFlags::STM_BEGIN)) {
      _stm_cycle = 0;
      bram_write(cpu::BRAM_SELECT_CONTROLLER, cpu::BRAM_ADDR_STM_ADDR_OFFSET, 0);
      size = body->point_stm_head().data()[0];
      const auto freq_div = (static_cast<uint32_t>(body->point_stm_head().data()[2]) << 16) | static_cast<uint32_t>(body->point_stm_head().data()[1]);
      const auto sound_speed =
          (static_cast<uint32_t>(body->point_stm_head().data()[4]) << 16) | static_cast<uint32_t>(body->point_stm_head().data()[3]);

      bram_cpy(cpu::BRAM_SELECT_CONTROLLER, cpu::BRAM_ADDR_STM_FREQ_DIV_0, reinterpret_cast<const uint16_t*>(&freq_div), 2);
      bram_cpy(cpu::BRAM_SELECT_CONTROLLER, cpu::BRAM_ADDR_SOUND_SPEED_0, reinterpret_cast<const uint16_t*>(&sound_speed), 2);
      src = body->point_stm_head().data() + 5;
    } else {
      size = body->point_stm_body().data()[0];
      src = body->point_stm_body().data() + 1;
    }

    if (const auto segment_capacity = (_stm_cycle & ~cpu::POINT_STM_BUF_SEGMENT_SIZE_MASK) + cpu::POINT_STM_BUF_SEGMENT_SIZE - _stm_cycle;
        size <= segment_capacity) {
      auto dst = static_cast<uint16_t>((_stm_cycle & cpu::POINT_STM_BUF_SEGMENT_SIZE_MASK) << 3);
      for (uint32_t i = 0; i < size; i++, dst += 4) {
        bram_write(cpu::BRAM_SELECT_STM, dst++, *src++);
        bram_write(cpu::BRAM_SELECT_STM, dst++, *src++);
        bram_write(cpu::BRAM_SELECT_STM, dst++, *src++);
        bram_write(cpu::BRAM_SELECT_STM, dst++, *src++);
      }
      _stm_cycle += size;
    } else {
      auto dst = static_cast<uint16_t>((_stm_cycle & cpu::POINT_STM_BUF_SEGMENT_SIZE_MASK) << 3);
      for (uint32_t i = 0; i < segment_capacity; i++, dst += 4) {
        bram_write(cpu::BRAM_SELECT_STM, dst++, *src++);
        bram_write(cpu::BRAM_SELECT_STM, dst++, *src++);
        bram_write(cpu::BRAM_SELECT_STM, dst++, *src++);
        bram_write(cpu::BRAM_SELECT_STM, dst++, *src++);
      }
      _stm_cycle += segment_capacity;
      bram_write(cpu::BRAM_SELECT_CONTROLLER, cpu::BRAM_ADDR_STM_ADDR_OFFSET,
                 static_cast<uint16_t>((_stm_cycle & ~cpu::POINT_STM_BUF_SEGMENT_SIZE_MASK) >> cpu::POINT_STM_BUF_SEGMENT_SIZE_WIDTH));
      dst = static_cast<uint16_t>((_stm_cycle & cpu::POINT_STM_BUF_SEGMENT_SIZE_MASK) << 3);
      const auto cnt = size - segment_capacity;
      for (uint32_t i = 0; i < cnt; i++, dst += 4) {
        bram_write(cpu::BRAM_SELECT_STM, dst++, *src++);
        bram_write(cpu::BRAM_SELECT_STM, dst++, *src++);
        bram_write(cpu::BRAM_SELECT_STM, dst++, *src++);
        bram_write(cpu::BRAM_SELECT_STM, dst++, *src++);
      }
      _stm_cycle += cnt;
    }
    if (header->cpu_flag.contains(driver::CPUControlFlags::STM_END))
      bram_write(cpu::BRAM_SELECT_CONTROLLER, cpu::BRAM_ADDR_STM_CYCLE, static_cast<uint16_t>((std::max)(_stm_cycle, 1u) - 1u));
  }

  void write_gain_stm_legacy(const driver::GlobalHeader* header, const driver::Body* body) {
    if (body == nullptr) return;
    if (header->cpu_flag.contains(driver::CPUControlFlags::STM_BEGIN)) {
      _stm_cycle = 0;
      bram_write(cpu::BRAM_SELECT_CONTROLLER, cpu::BRAM_ADDR_STM_ADDR_OFFSET, 0);
      const auto freq_div = (static_cast<uint32_t>(body->gain_stm_head().data()[1]) << 16) | static_cast<uint32_t>(body->gain_stm_head().data()[0]);
      bram_cpy(cpu::BRAM_SELECT_CONTROLLER, cpu::BRAM_ADDR_STM_FREQ_DIV_0, reinterpret_cast<const uint16_t*>(&freq_div), 2);
      _gain_stm_mode = body->gain_stm_head().data()[2];
      return;
    }

    auto* src = body->gain_stm_body().data();
    auto dst = static_cast<uint16_t>((_stm_cycle & cpu::GAIN_STM_LEGACY_BUF_SEGMENT_SIZE_MASK) << 8);

    switch (_gain_stm_mode) {
      case cpu::GAIN_STM_MODE_PHASE_DUTY_FULL:
        _stm_cycle += 1;
        for (size_t i = 0; i < driver::NUM_TRANS_IN_UNIT; i++) bram_write(cpu::BRAM_SELECT_STM, dst++, *src++);
        break;
      case cpu::GAIN_STM_MODE_PHASE_FULL:
        for (size_t i = 0; i < driver::NUM_TRANS_IN_UNIT; i++) bram_write(cpu::BRAM_SELECT_STM, dst++, 0xFF00 | (*src++ & 0x00FF));
        _stm_cycle += 1;
        src = body->gain_stm_body().data();
        dst = static_cast<uint16_t>((_stm_cycle & cpu::GAIN_STM_LEGACY_BUF_SEGMENT_SIZE_MASK) << 8);
        for (size_t i = 0; i < driver::NUM_TRANS_IN_UNIT; i++) bram_write(cpu::BRAM_SELECT_STM, dst++, 0xFF00 | (((*src++) >> 8) & 0x00FF));
        _stm_cycle += 1;
        break;
      case cpu::GAIN_STM_MODE_PHASE_HALF:
        for (size_t i = 0; i < driver::NUM_TRANS_IN_UNIT; i++) {
          const auto phase = static_cast<uint16_t>(*src++ & 0x000F);
          bram_write(cpu::BRAM_SELECT_STM, dst++, static_cast<uint16_t>(0xFF00 | (phase << 4) | phase));
        }
        _stm_cycle += 1;

        src = body->gain_stm_body().data();
        dst = static_cast<uint16_t>((_stm_cycle & cpu::GAIN_STM_LEGACY_BUF_SEGMENT_SIZE_MASK) << 8);
        for (size_t i = 0; i < driver::NUM_TRANS_IN_UNIT; i++) {
          const auto phase = static_cast<uint16_t>((*src++ >> 4) & 0x000F);
          bram_write(cpu::BRAM_SELECT_STM, dst++, static_cast<uint16_t>(0xFF00 | (phase << 4) | phase));
        }
        _stm_cycle += 1;

        src = body->gain_stm_body().data();
        dst = static_cast<uint16_t>((_stm_cycle & cpu::GAIN_STM_LEGACY_BUF_SEGMENT_SIZE_MASK) << 8);
        for (size_t i = 0; i < driver::NUM_TRANS_IN_UNIT; i++) {
          const auto phase = static_cast<uint16_t>((*src++ >> 8) & 0x000F);
          bram_write(cpu::BRAM_SELECT_STM, dst++, static_cast<uint16_t>(0xFF00 | (phase << 4) | phase));
        }
        _stm_cycle += 1;

        src = body->gain_stm_body().data();
        dst = static_cast<uint16_t>((_stm_cycle & cpu::GAIN_STM_LEGACY_BUF_SEGMENT_SIZE_MASK) << 8);
        for (size_t i = 0; i < driver::NUM_TRANS_IN_UNIT; i++) {
          const auto phase = static_cast<uint16_t>((*src++ >> 12) & 0x000F);
          bram_write(cpu::BRAM_SELECT_STM, dst++, static_cast<uint16_t>(0xFF00 | (phase << 4) | phase));
        }
        _stm_cycle += 1;
        break;
      default:
        throw std::runtime_error("Not supported GainSTM mode");
    }

    if ((_stm_cycle & cpu::GAIN_STM_LEGACY_BUF_SEGMENT_SIZE_MASK) == 0)
      bram_write(cpu::BRAM_SELECT_CONTROLLER, cpu::BRAM_ADDR_STM_ADDR_OFFSET,
                 ((_stm_cycle & ~cpu::GAIN_STM_LEGACY_BUF_SEGMENT_SIZE_MASK) >> cpu::GAIN_STM_LEGACY_BUF_SEGMENT_SIZE_WIDTH));

    if (header->cpu_flag.contains(driver::CPUControlFlags::STM_END))
      bram_write(cpu::BRAM_SELECT_CONTROLLER, cpu::BRAM_ADDR_STM_CYCLE, static_cast<uint16_t>((std::max)(_stm_cycle, 1u) - 1u));
  }

  void write_gain_stm(const driver::GlobalHeader* header, const driver::Body* body) {
    if (body == nullptr) return;
    if (header->cpu_flag.contains(driver::CPUControlFlags::STM_BEGIN)) {
      _stm_cycle = 0;
      bram_write(cpu::BRAM_SELECT_CONTROLLER, cpu::BRAM_ADDR_STM_ADDR_OFFSET, 0);
      const auto freq_div = (static_cast<uint32_t>(body->gain_stm_head().data()[1]) << 16) | static_cast<uint32_t>(body->gain_stm_head().data()[0]);
      bram_cpy(cpu::BRAM_SELECT_CONTROLLER, cpu::BRAM_ADDR_STM_FREQ_DIV_0, reinterpret_cast<const uint16_t*>(&freq_div), 2);
      _gain_stm_mode = body->gain_stm_head().data()[2];
      return;
    }

    auto* src = body->gain_stm_body().data();
    auto dst = static_cast<uint16_t>((_stm_cycle & cpu::GAIN_STM_BUF_SEGMENT_SIZE_MASK) << 9);

    switch (_gain_stm_mode) {
      case cpu::GAIN_STM_MODE_PHASE_DUTY_FULL:
        if (header->cpu_flag.contains(driver::CPUControlFlags::IS_DUTY)) {
          dst += 1;
          _stm_cycle += 1;
        }
        for (size_t i = 0; i < driver::NUM_TRANS_IN_UNIT; i++, dst += 2) bram_write(cpu::BRAM_SELECT_STM, dst, *src++);
        break;
      case cpu::GAIN_STM_MODE_PHASE_FULL:
        if (!header->cpu_flag.contains(driver::CPUControlFlags::IS_DUTY)) {
          for (size_t i = 0; i < driver::NUM_TRANS_IN_UNIT; i++) {
            bram_write(cpu::BRAM_SELECT_STM, dst++, *src++);
            bram_write(cpu::BRAM_SELECT_STM, dst++, _cycles[i] >> 1);
          }
          _stm_cycle += 1;
        }
        break;
      case cpu::GAIN_STM_MODE_PHASE_HALF:
        throw std::runtime_error("Phase half mode is not supported in Normal GainSTM");
        break;
      default:
        throw std::runtime_error("Not supported GainSTM mode");
    }

    if ((_stm_cycle & cpu::GAIN_STM_BUF_SEGMENT_SIZE_MASK) == 0)
      bram_write(cpu::BRAM_SELECT_CONTROLLER, cpu::BRAM_ADDR_STM_ADDR_OFFSET,
                 ((_stm_cycle & ~cpu::GAIN_STM_BUF_SEGMENT_SIZE_MASK) >> cpu::GAIN_STM_BUF_SEGMENT_SIZE_WIDTH));

    if (header->cpu_flag.contains(driver::CPUControlFlags::STM_END))
      bram_write(cpu::BRAM_SELECT_CONTROLLER, cpu::BRAM_ADDR_STM_CYCLE, static_cast<uint16_t>((std::max)(_stm_cycle, 1u) - 1u));
  }

  static uint16_t get_cpu_version() { return cpu::CPU_VERSION; }

  uint16_t get_fpga_version() { return bram_read(cpu::BRAM_SELECT_CONTROLLER, cpu::BRAM_ADDR_VERSION_NUM); }

  uint16_t read_fpga_info() { return bram_read(cpu::BRAM_SELECT_CONTROLLER, cpu::BRAM_ADDR_FPGA_INFO); }

  void clear() {
    constexpr uint32_t freq_div = 40960;

    constexpr auto ctl_reg = driver::FPGAControlFlags::LEGACY_MODE;
    bram_write(cpu::BRAM_SELECT_CONTROLLER, cpu::BRAM_ADDR_CTL_REG, ctl_reg);

    bram_write(cpu::BRAM_SELECT_CONTROLLER, cpu::BRAM_ADDR_SILENT_STEP, 10);
    bram_write(cpu::BRAM_SELECT_CONTROLLER, cpu::BRAM_ADDR_SILENT_CYCLE, 4096);

    _stm_cycle = 0;

    _mod_cycle = 2;
    bram_write(cpu::BRAM_SELECT_CONTROLLER, cpu::BRAM_ADDR_MOD_CYCLE, static_cast<uint16_t>((std::max)(_mod_cycle, 1u) - 1u));
    bram_cpy(cpu::BRAM_SELECT_CONTROLLER, cpu::BRAM_ADDR_MOD_FREQ_DIV_0, reinterpret_cast<const uint16_t*>(&freq_div), 2);
    bram_write(cpu::BRAM_SELECT_MOD, 0, 0x0000);

    bram_set(cpu::BRAM_SELECT_NORMAL, 0, 0x0000, driver::NUM_TRANS_IN_UNIT << 1);
  }

  void ecat_recv(const driver::GlobalHeader* header, const driver::Body* body) {
    if (_msg_id == header->msg_id) return;

    _msg_id = header->msg_id;
    _fpga_flags = header->fpga_flag;
    _cpu_flags = header->cpu_flag;
    if (header->fpga_flag.contains(driver::FPGAControlFlags::READS_FPGA_INFO)) _ack = static_cast<uint8_t>(read_fpga_info());

    switch (_msg_id) {
      case driver::MSG_CLEAR:
        clear();
        break;
      case driver::MSG_RD_CPU_VERSION:
        _ack = get_cpu_version() & 0xFF;
        break;
      case driver::MSG_RD_FPGA_VERSION:
        _ack = get_fpga_version() & 0xFF;
        break;
      case driver::MSG_RD_FPGA_FUNCTION:
        _ack = (get_fpga_version() >> 8) & 0xFF;
        break;
      default:
        if (!_enable_fpga || _msg_id > driver::MSG_END) return;

        const auto ctl_reg = header->fpga_flag;
        bram_write(cpu::BRAM_SELECT_CONTROLLER, cpu::BRAM_ADDR_CTL_REG, ctl_reg.value());

        if (header->cpu_flag.contains(driver::CPUControlFlags::MOD))
          write_mod(header);
        else if (header->cpu_flag.contains(driver::CPUControlFlags::CONFIG_SILENCER))
          config_silencer(header);
        else if (header->cpu_flag.contains(driver::CPUControlFlags::CONFIG_SYNC)) {
          synchronize(body);
          return;
        }

        if (!header->cpu_flag.contains(driver::CPUControlFlags::WRITE_BODY)) return;

        if (header->cpu_flag.contains(driver::CPUControlFlags::MOD_DELAY)) {
          set_mod_delay(body);
          return;
        }

        if (!ctl_reg.contains(driver::FPGAControlFlags::STM_MODE)) {
          write_normal_op(header, body);
          return;
        }

        if (!ctl_reg.contains(driver::FPGAControlFlags::STM_GAIN_MODE))
          write_point_stm(header, body);
        else if (header->fpga_flag.contains(driver::FPGAControlFlags::LEGACY_MODE))
          write_gain_stm_legacy(header, body);
        else
          write_gain_stm(header, body);

        break;
    }
  }

  size_t _id;
  bool _enable_fpga;
  uint8_t _msg_id;
  uint8_t _ack;
  uint32_t _mod_cycle;
  uint32_t _stm_cycle;
  FPGA _fpga;
  uint16_t _gain_stm_mode;
  std::array<uint16_t, driver::NUM_TRANS_IN_UNIT> _cycles{};

  driver::FPGAControlFlags _fpga_flags;
  driver::CPUControlFlags _cpu_flags;
};

};  // namespace autd3::extra

#if defined(__GNUC__) && !defined(__llvm__)
#pragma GCC diagnostic pop
#endif<|MERGE_RESOLUTION|>--- conflicted
+++ resolved
@@ -3,11 +3,7 @@
 // Created Date: 26/08/2022
 // Author: Shun Suzuki
 // -----
-<<<<<<< HEAD
 // Last Modified: 01/11/2022
-=======
-// Last Modified: 29/10/2022
->>>>>>> 6a39056e
 // Modified By: Shun Suzuki (suzuki@hapis.k.u-tokyo.ac.jp)
 // -----
 // Copyright (c) 2022 Shun Suzuki. All rights reserved.
