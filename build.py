#!/usr/bin/env python3

"""
File: build.py
Project: autd3
Created Date: 16/10/2023
Author: Shun Suzuki
-----
Last Modified: 19/10/2023
Modified By: Shun Suzuki (suzuki@hapis.k.u-tokyo.ac.jp)
-----
Copyright (c) 2023 Shun Suzuki. All rights reserved.

"""

import argparse
import contextlib
import datetime
import glob
import os
import platform
import re
import shutil
import subprocess
import sys
from typing import List, Optional

from packaging import version


def fetch_submodule():
    if shutil.which("git") is not None:
        with working_dir(os.path.dirname(os.path.abspath(__file__))):
            subprocess.run(
                ["git", "submodule", "update", "--init", "--recursive"]
            ).check_returncode()
    else:
        err("git is not installed. Skip fetching submodules.")


def err(msg: str):
    print("\033[91mERR \033[0m: " + msg)


def warn(msg: str):
    print("\033[93mWARN\033[0m: " + msg)


def info(msg: str):
    print("\033[92mINFO\033[0m: " + msg)


def rm_f(path):
    try:
        os.remove(path)
    except FileNotFoundError:
        pass


def onexc(func, path, exeption):
    import stat

    if not os.access(path, os.W_OK):
        os.chmod(path, stat.S_IWUSR)
        func(path)
    else:
        raise


def rmtree_f(path):
    try:
        if version.parse(platform.python_version()) >= version.parse("3.12"):
            shutil.rmtree(path, onexc=onexc)
        else:
            shutil.rmtree(path, onerror=onexc)
    except FileNotFoundError:
        pass


def glob_norm(path, recursive):
    return list(
        map(lambda p: os.path.normpath(p), glob.glob(path, recursive=recursive))
    )


def rm_glob_f(path, exclude=None, recursive=True):
    if exclude is not None:
        for f in list(
            set(glob_norm(path, recursive=recursive))
            - set(glob_norm(exclude, recursive=recursive))
        ):
            rm_f(f)
    else:
        for f in glob.glob(path, recursive=recursive):
            rm_f(f)


def rmtree_glob_f(path):
    for f in glob.glob(path):
        rmtree_f(f)


@contextlib.contextmanager
def set_env(key, value):
    env = os.environ.copy()
    os.environ[key] = value
    try:
        yield
    finally:
        os.environ.clear()
        os.environ.update(env)


@contextlib.contextmanager
def working_dir(path):
    cwd = os.getcwd()
    os.chdir(path)
    try:
        yield
    finally:
        os.chdir(cwd)


def env_exists(value):
    return value in os.environ and os.environ[value] != ""


class Config:
    _platform: str
    _all: bool
    release: bool
    shaderc: bool
    target: Optional[str]
    universal: bool
    no_examples: bool
    cmake_extra: Optional[List[str]]

    def __init__(self, args):
        self._platform = platform.system()

        if not self.is_windows() and not self.is_macos() and not self.is_linux():
            err(f'platform "{platform.system()}" is not supported.')
            sys.exit(-1)

        self._all = hasattr(args, "all") and args.all
        self.release = hasattr(args, "release") and args.release
        self.universal = hasattr(args, "universal") and args.universal
        self.no_examples = hasattr(args, "no_examples") and args.no_examples
        self.cmake_extra = (
            args.cmake_extra.split(" ")
            if hasattr(args, "cmake_extra") and args.cmake_extra is not None
            else None
        )

        if self.is_shaderc_available():
            self.shaderc = True
        else:
            self.shaderc = False

        if self.is_linux() and hasattr(args, "arch") and args.arch is not None:
            self.shaderc = False
            match args.arch:
                case "arm32":
                    self.target = "armv7-unknown-linux-gnueabihf"
                case "aarch64":
                    self.target = "aarch64-unknown-linux-gnu"
                case _:
                    err(f'arch "{args.arch}" is not supported.')
                    sys.exit(-1)
        else:
            self.target = None

    def cargo_command_base(self, subcommand):
        command = []
        if self.target is None:
            command.append("cargo")
            command.append(subcommand)
        else:
            command.append("cross")
            command.append(subcommand)
            command.append("--target")
            command.append(self.target)
        if self.release:
            command.append("--release")
        return command

    def cargo_build_command(self):
        command = self.cargo_command_base("build")
        features = "remote"
        if self._all:
            command.append("--all")
        command.append("--features")
        command.append(features)
        command.append("--exclude")
        command.append("examples")
        return command

    def cargo_test_command(self):
        command = self.cargo_command_base("test")
        features = "test-utilities remote"
        if self._all:
            command.append("--all")
        command.append("--features")
        command.append(features)
        return command

    def cargo_example_build_command(self):
        command = self.cargo_command_base("build")
        command.append("--bins")
        features = "soem twincat"
        if self._all:
            features += " simulator remote_soem remote_twincat"
        command.append("--features")
        command.append(features)
        return command

    def cargo_clippy_command(self):
        command = self.cargo_build_command()
        command[1] = "clippy"
        command.append("--")
        command.append("-D")
        command.append("warnings")
        return command

    def cargo_cov_command(self):
        features = "remote test-utilities"
        command = [
            "cargo",
            "+nightly",
            "llvm-cov",
            "--features",
            features,
            "--workspace",
            "--lcov",
            "--output-path",
            "lcov.info",
        ]
        if self.release:
            command.append("--release")
        return command

    def cargo_build_capi_command(self, features=None):
        command = self.cargo_command_base("build")
        command.append("--all")
        features = (
            "generate_wrapper " + features
            if features is not None
            else "generate_wrapper"
        )
        command.append("--features")
        command.append(features)

        if self.is_macos() and self.universal:
            command_aarch64 = command.copy()
            command_aarch64.append("--target=aarch64-apple-darwin")
            command_x86 = command.copy()
            command_x86.append("--target=x86_64-apple-darwin")
            return [command_aarch64, command_x86]
        else:
            return [command]

    def cargo_test_capi_command(self):
        command = self.cargo_command_base("test")
        if self._all:
            command.append("--all")
        return command

    def cargo_clippy_capi_command(self):
        command = self.cargo_build_capi_command()[0]
        command[1] = "clippy"
        command.append("--")
        command.append("-D")
        command.append("warnings")
        return command

    def is_windows(self):
        return self._platform == "Windows"

    def is_macos(self):
        return self._platform == "Darwin"

    def is_linux(self):
        return self._platform == "Linux"

    def exe_ext(self):
        return ".exe" if self.is_windows() else ""

    def is_shaderc_available(self):
        shaderc_lib_name = (
            "shaderc_combined.lib" if self.is_windows() else "libshaderc_combined.a"
        )
        if env_exists("SHADERC_LIB_DIR"):
            if os.path.isfile(f"{os.environ['SHADERC_LIB_DIR']}/{shaderc_lib_name}"):
                return True
        if env_exists("VULKAN_SDK"):
            if os.path.isfile(f"{os.environ['VULKAN_SDK']}/lib/{shaderc_lib_name}"):
                return True
        if not self.is_windows():
            if os.path.isfile(f"/usr/local/lib/{shaderc_lib_name}"):
                return True
        return False

    def setup_linker(self):
        if not self.is_linux() or self.target is None:
            return

        os.makedirs(".cargo", exist_ok=True)
        with open(".cargo/config", "w") as f:
            if self.target == "armv7-unknown-linux-gnueabihf":
                f.write("[target.armv7-unknown-linux-gnueabihf]\n")
                f.write('linker = "arm-linux-gnueabihf-gcc"\n')
            if self.target == "aarch64-unknown-linux-gnu":
                f.write("[target.aarch64-unknown-linux-gnu]\n")
                f.write('linker = "aarch64-linux-gnu-gcc"\n')


def rust_build(args):
    config = Config(args)

    with working_dir("src"):
        subprocess.run(config.cargo_build_command()).check_returncode()

    if not config.no_examples:
        info("Building examples...")
        with working_dir("src/examples"):
            subprocess.run(config.cargo_example_build_command()).check_returncode()


def rust_lint(args):
    config = Config(args)

    with working_dir("src"):
        subprocess.run(config.cargo_clippy_command()).check_returncode()

    with working_dir("capi"):
        subprocess.run(config.cargo_clippy_capi_command()).check_returncode()


def rust_test(args):
    config = Config(args)

    with working_dir("src"):
        subprocess.run(config.cargo_test_command()).check_returncode()


def rust_run(args):
    examples = [
        "soem",
        "remote_soem",
        "twincat",
        "remote_twincat",
        "simulator",
    ]

    if args.target not in examples:
        err(f'example "{args.target}" is not found.')
        info(f"Available examples: {examples}")
        return -1

    features = None
    match args.target:
        case "soem":
            features = "soem"
        case "remote_soem":
            features = "remote_soem"
        case "twincat":
            features = "twincat"
        case "remote_twincat":
            features = "remote_twincat"
        case "simulator":
            features = "simulator"

    with working_dir("src/examples"):
        commands = ["cargo", "run"]
        if args.release:
            commands.append("--release")
        commands.append("--bin")
        commands.append(args.target)
        if features is not None:
            commands.append("--features")
            commands.append(features)

        subprocess.run(commands).check_returncode()


def rust_clear(_):
    with working_dir("src"):
        subprocess.run(["cargo", "clean"]).check_returncode()


def rust_coverage(args):
    config = Config(args)

    with working_dir("src"):
        subprocess.run(config.cargo_cov_command()).check_returncode()


def capi_test(args):
    config = Config(args)

    with working_dir("capi"):
        subprocess.run(config.cargo_test_capi_command()).check_returncode()


def capi_clear(_):
    with working_dir("capi"):
        subprocess.run(["cargo", "clean"]).check_returncode()


def copy_dll(config: Config, dst: str):
    if config.is_windows():
        target = "capi/target/release" if config.release else "capi/target/debug"
        for dll in glob.glob(f"{target}/*.dll"):
            shutil.copy(dll, dst)
    elif config.is_macos():
        if config.universal:
            target = (
                "capi/target/x86_64-apple-darwin/release"
                if config.release
                else "capi/target/x86_64-apple-darwin/debug"
            )
            target_aarch64 = (
                "capi/target/aarch64-apple-darwin/release"
                if config.release
                else "capi/target/aarch64-apple-darwin/debug"
            )
            for x64_lib in glob.glob(f"{target}/*.dylib"):
                base_name = os.path.basename(x64_lib)
                subprocess.run(
                    [
                        "lipo",
                        "-create",
                        x64_lib,
                        f"./{target_aarch64}/{base_name}",
                        "-output",
                        f"./{dst}/{base_name}",
                    ]
                ).check_returncode()
        else:
            target = "capi/target/release" if config.release else "capi/target/debug"
            for lib in glob.glob(f"{target}/*.dylib"):
                shutil.copy(lib, dst)
    elif config.is_linux():
        target = ""
        if config.target is None:
            target = "capi/target/release" if config.release else "capi/target/debug"
        else:
            target = (
                f"capi/target/{config.target}/release"
                if config.release
                else f"capi/target/{config.target}/debug"
            )
        for lib in glob.glob(f"{target}/*.so"):
            shutil.copy(lib, dst)


def cpp_build(args):
    config = Config(args)

    with working_dir("capi"):
        config.setup_linker()
        for command in config.cargo_build_capi_command():
            subprocess.run(command).check_returncode()

    os.makedirs("cpp/lib", exist_ok=True)
    os.makedirs("cpp/bin", exist_ok=True)
    copy_dll(config, "cpp/bin")
    if config.is_windows():
        target = "capi/target/release" if config.release else "capi/target/debug"
        for lib in glob.glob(f"{target}/*.dll.lib"):
            shutil.copy(lib, "cpp/lib")
        if not config.release:
            for pdb in glob.glob(f"{target}/*.pdb"):
                shutil.copy(pdb, "cpp/lib")

    shutil.copyfile("LICENSE", "cpp/LICENSE")
    shutil.copyfile("README.md", "cpp/README.md")
    shutil.copyfile("capi/ThirdPartyNotice.txt", "cpp/ThirdPartyNotice.txt")

    if not config.no_examples:
        info("Building examples...")
        with working_dir("cpp/examples"):
            os.makedirs("build", exist_ok=True)
            with working_dir("build"):
                command = ["cmake", "..", "-DAUTD_LOCAL_TEST=ON"]
                if config.cmake_extra is not None:
                    for cmd in config.cmake_extra:
                        command.append(cmd)
                subprocess.run(command).check_returncode()
                command = ["cmake", "--build", "."]
                if config.release:
                    command.append("--config")
                    command.append("Release")
                subprocess.run(command).check_returncode()


def cpp_test(args):
    args.no_examples = True
    cpp_build(args)

    config = Config(args)
    with working_dir("cpp/tests"):
        os.makedirs("build", exist_ok=True)
        with working_dir("build"):
            command = ["cmake", ".."]
            if config.cmake_extra is not None:
                for cmd in config.cmake_extra:
                    command.append(cmd)
            subprocess.run(command).check_returncode()
            command = ["cmake", "--build", ".", "--parallel", "8"]
            if config.release:
                command.append("--config")
                command.append("Release")
            subprocess.run(command).check_returncode()

            target_dir = "."
            if config.is_windows():
                target_dir = "Release" if config.release else "Debug"
            subprocess.run(
                [f"{target_dir}/test_autd3{config.exe_ext()}"]
            ).check_returncode()


def cpp_cov(args):
    args.no_examples = True
    cpp_build(args)

    config = Config(args)
    with working_dir("cpp/tests"):
        os.makedirs("build", exist_ok=True)
        with working_dir("build"):
            command = ["cmake", "..", "-DCOVERAGE=ON"]
            if config.cmake_extra is not None:
                for cmd in config.cmake_extra:
                    command.append(cmd)
            subprocess.run(command).check_returncode()
            command = ["cmake", "--build", ".", "--parallel", "8"]
            if config.release:
                command.append("--config")
                command.append("Release")
            subprocess.run(command).check_returncode()

            target_dir = "."
            if config.is_windows():
                target_dir = "Release" if config.release else "Debug"
            subprocess.run(
                [f"{target_dir}/test_autd3{config.exe_ext()}"]
            ).check_returncode()

            with working_dir("CMakeFiles/test_autd3.dir"):
                command = ["lcov", "-d", ".", "-c", "-o", "coverage.raw.info"]
                subprocess.run(command).check_returncode()
                command = [
                    "lcov",
                    "-r",
                    "coverage.raw.info",
                    "*/googletest/*",
<<<<<<< HEAD
                    "*/tests/*",
                    "*/c++/*",
                    "*/gcc/*",
=======
                    "test/*",
                    "*/c++/*",
>>>>>>> e83cf845
                    "-o",
                    "coverage.info",
                ]
                subprocess.run(command).check_returncode()
<<<<<<< HEAD
                if args.html:
                    command = ["genhtml", "-o", "html", "--num-spaces", "4", "coverage.info"]
                    subprocess.run(command).check_returncode()
=======

>>>>>>> e83cf845

def cpp_run(args):
    args.no_examples = False
    cpp_build(args)

    config = Config(args)
    if config.is_windows():
        target_dir = "Release" if args.release else "Debug"
    else:
        target_dir = "."

    subprocess.run(
        [f"cpp/examples/build/{target_dir}/{args.target}{config.exe_ext()}"]
    ).check_returncode()


def cpp_clear(_):
    with working_dir("cpp"):
        rmtree_f("lib")
        rmtree_f("bin")
        rmtree_f("examples/build")
        rmtree_f("tests/build")


def cs_build(args):
    config = Config(args)

    with working_dir("capi"):
        config.setup_linker()
        for command in config.cargo_build_capi_command():
            subprocess.run(command).check_returncode()

    dst = ""
    if config.is_windows():
        dst = "dotnet/cs/src/native/windows/x64"
    elif config.is_macos():
        dst = "dotnet/cs/src/native/osx/universal"
    elif config.is_linux():
        dst = "dotnet/cs/src/native/linux/x64"
    copy_dll(config, dst)

    shutil.copyfile("LICENSE", "dotnet/cs/src/LICENSE.txt")

    with open("capi/ThirdPartyNotice.txt", "r") as notice:
        with open("dotnet/cs/src/LICENSE.txt", "a") as f:
            f.write("\n=========================================================\n")
            f.write(notice.read())

    with working_dir("dotnet/cs/src"):
        command = ["dotnet", "build"]
        if config.release:
            command.append("-c:Release")
        subprocess.run(command).check_returncode()

        _ = subprocess.run(
            ["dotnet", "nuget", "remove", "source", "autd3sharp_local"],
            check=False,
            capture_output=True,
        )
        _ = subprocess.run(
            ["dotnet", "nuget", "locals", "all", "-c"],
            check=False,
            capture_output=True,
        )
        bin_dir = "Release" if config.release else "Debug"
        subprocess.run(
            [
                "dotnet",
                "nuget",
                "add",
                "source",
                f"{os.getcwd()}/bin/{bin_dir}",
                "-n",
                "autd3sharp_local",
            ]
        )

    if not config.no_examples:
        info("Building examples...")
        with working_dir("dotnet/cs/example"):
            command = ["dotnet", "build"]
            if config.release:
                command.append("-c:Release")
            subprocess.run(command).check_returncode()


def cs_test(args):
    config = Config(args)

    with working_dir("capi"):
        config.setup_linker()
        for command in config.cargo_build_capi_command():
            subprocess.run(command).check_returncode()

    copy_dll(config, "dotnet/cs/tests")

    shutil.copyfile("LICENSE", "dotnet/cs/src/LICENSE.txt")

    with working_dir("dotnet/cs/src"):
        command = ["dotnet", "build"]
        command.append("-c:Release")
        subprocess.run(command).check_returncode()

    with working_dir("dotnet/cs/tests"):
        command = ["dotnet", "test"]
        subprocess.run(command).check_returncode()


def cs_cov(args):
    config = Config(args)

    with working_dir("capi"):
        config.setup_linker()
        for command in config.cargo_build_capi_command():
            subprocess.run(command).check_returncode()

    copy_dll(config, "dotnet/cs/tests")

    shutil.copyfile("LICENSE", "dotnet/cs/src/LICENSE.txt")

    with working_dir("dotnet/cs/src"):
        command = ["dotnet", "build"]
        command.append("-c:Release")
        subprocess.run(command).check_returncode()

    with working_dir("dotnet/cs/tests"):
        command = [
            "dotnet",
            "test",
            '--collect:"XPlat Code Coverage"',
        ]
        subprocess.run(command).check_returncode()


def cs_run(args):
    args.no_examples = False
    cs_build(args)

    with working_dir("dotnet/cs/example"):
        command = ["dotnet", "run"]
        command.append("--project")
        command.append(args.target)
        if args.release:
            command.append("-c:Release")
        subprocess.run(command).check_returncode()


def cs_clear(_):
    with working_dir("dotnet/cs"):
        rmtree_f("src/bin")
        rmtree_f("src/obj")
        rm_f("src/LICENSE.txt")

        rmtree_f("tests/bin")
        rmtree_f("tests/obj")
        rm_glob_f("tests/*.dll")
        rm_glob_f("tests/*.dylib")
        rm_glob_f("tests/*.so")

        rmtree_glob_f("example/**/bin")
        rmtree_glob_f("example/**/obj")


def unity_build(args):
    args.universal = True
    args.arch = None
    config = Config(args)

    ignore = shutil.ignore_patterns("NativeMethods")
    shutil.copytree(
        "dotnet/cs/src",
        "dotnet/unity/Assets/Scripts",
        dirs_exist_ok=True,
        ignore=ignore,
    )
    rm_f("dotnet/unity/Assets/Scripts/AUTD3Sharp.csproj")
    rm_f("dotnet/unity/Assets/Scripts/AUTD3Sharp.nuspec")
    rm_f("dotnet/unity/Assets/Scripts/LICENSE.txt")
    rm_f("dotnet/unity/Assets/Scripts/.gitignore")
    rmtree_f("dotnet/unity/Assets/Scripts/obj")
    rmtree_f("dotnet/unity/Assets/Scripts/bin")
    rmtree_f("dotnet/unity/Assets/Scripts/native")
    rmtree_f("dotnet/unity/Assets/Scripts/Utils")
    shutil.copy(
        "dotnet/cs/src/NativeMethods/DefExt.cs",
        "dotnet/unity/Assets/Scripts/NativeMethods/DefExt.cs",
    )

    unity_dir = ""
    if config.is_windows():
        unity_dir = "dotnet/unity"
    elif config.is_macos():
        unity_dir = "dotnet/unity-mac"
    elif config.is_linux():
        unity_dir = "dotnet/unity-linux"

    if not config.is_windows():
        shutil.copytree(
            "dotnet/unity/Assets/Scripts",
            f"{unity_dir}/Assets/Scripts",
            dirs_exist_ok=True,
        )
        shutil.copytree(
            "dotnet/unity/Assets/Models",
            f"{unity_dir}/Assets/Models",
            dirs_exist_ok=True,
        )
        shutil.copytree(
            "dotnet/unity/Assets/Samples",
            f"{unity_dir}/Assets/Samples",
            dirs_exist_ok=True,
        )
        shutil.copytree(
            "dotnet/unity/Assets/Editor",
            f"{unity_dir}/Assets/Editor",
            dirs_exist_ok=True,
        )

    with working_dir("capi"):
        config.setup_linker()
        for command in config.cargo_build_capi_command("single_float use_meter"):
            subprocess.run(command).check_returncode()

    copy_dll(config, f"{unity_dir}/Assets/Plugins/x86_64")
    if config.is_macos():
        for x64_lib in glob.glob(f"./{unity_dir}/Assets/Plugins/x86_64/*.dylib"):
            shutil.copy(x64_lib, f"./{unity_dir}/Assets/Plugins/aarch64")

    shutil.copy("LICENSE", f"{unity_dir}/Assets/LICENSE.md")
    with open("capi/ThirdPartyNotice.txt", "r") as notice:
        with open(f"{unity_dir}/Assets/LICENSE.md", "a") as f:
            f.write("\n=========================================================\n")
            f.write(notice.read())
    shutil.copy("CHANGELOG.md", f"{unity_dir}/Assets/CHANGELOG.md")

    if config.is_windows():
        if config.shaderc:
            with working_dir("server/simulator"):
                commands = ["cargo", "build"]
                if config.release:
                    commands.append("--release")
                commands.append("--features")
                commands.append("left_handed use_meter")
                subprocess.run(commands).check_returncode()

            simulator_src = (
                "server/src-tauri/target/release/simulator.exe"
                if config.release
                else "server/src-tauri/target/debug/simulator.exe"
            )
            shutil.copy(simulator_src, f"{unity_dir}/Assets/Editor/autd_simulator.exe")
            os.makedirs(f"{unity_dir}/Assets/Editor/assets", exist_ok=True)
            shutil.copy(
                "server/simulator/assets/autd3.glb",
                f"{unity_dir}/Assets/Editor/assets/autd3.glb",
            )

            with open("server/simulator/ThirdPartyNotice.txt", "r") as notice:
                with open(f"{unity_dir}/Assets/LICENSE.md", "a") as f:
                    f.write(
                        "\n=========================================================\n"
                    )
                    f.write("AUTD SIMULATOR ")
                    f.write(notice.read())
        else:
            warn("shaderc is not installed. Skip building simulator.")
            rm_f(f"{unity_dir}/Assets/Editor/assets.meta")
            rm_f(f"{unity_dir}/Assets/Editor/autd_simulator.exe.meta")
            rm_f(f"{unity_dir}/Assets/Editor/SimulatorRun.cs")
            rm_f(f"{unity_dir}/Assets/Editor/SimulatorRun.cs.meta")
    else:
        rm_f(f"{unity_dir}/Assets/Editor/assets.meta")
        rm_f(f"{unity_dir}/Assets/Editor/autd_simulator.exe.meta")
        rm_f(f"{unity_dir}/Assets/Editor/SimulatorRun.cs")
        rm_f(f"{unity_dir}/Assets/Editor/SimulatorRun.cs.meta")


def unity_clear(_):
    with working_dir("dotnet"):
        for unity_dir in ["unity", "unity-mac", "unity-linux"]:
            with working_dir(unity_dir):
                rmtree_f(".vs")
                rmtree_f("Library")
                rmtree_f("Logs")
                rmtree_f("obj")
                rmtree_f("Packages")
                rmtree_f("ProjectSettings")
                rmtree_f("UserSettings")
                rm_glob_f(
                    "Assets/Scripts/**/*.cs",
                    exclude="Assets/Scripts/NativeMethods/*.cs",
                )

        rm_glob_f("unity/Assets/Plugins/x86_64/*.dll")
        rm_glob_f("unity-mac/Assets/Plugins/aarch64/*.dylib")
        rm_glob_f("unity-mac/Assets/Plugins/x86_64/*.dylib")
        rm_glob_f("unity-linux/Assets/Plugins/x86_64/*.so")

        rm_f("unity/Assets/Editor/assets/autd3.glb")
        rm_f("unity/Assets/Editor/autd_simulator.exe")


def fs_build(args):
    no_examples = args.no_examples
    args.no_examples = True
    cs_build(args)

    if not no_examples:
        info("Building examples...")
        with working_dir("dotnet/fs/example"):
            command = ["dotnet", "build"]
            if args.release:
                command.append("-c:Release")
            subprocess.run(command).check_returncode()


def fs_run(args):
    args.arch = None
    args.no_examples = False
    fs_build(args)

    with working_dir("dotnet/fs/example"):
        command = ["dotnet", "run"]
        command.append("--project")
        command.append(args.target)
        if args.release:
            command.append("-c:Release")
        subprocess.run(command).check_returncode()


def fs_clear(_):
    with working_dir("dotnet/fs"):
        rmtree_glob_f("example/**/bin")
        rmtree_glob_f("example/**/obj")


def build_wheel(config: Config):
    with working_dir("python"):
        if config.is_windows():
            with open("setup.cfg.template", "r") as setup:
                content = setup.read()
                content = content.replace(
                    r"${classifiers_os}", "Operating System :: Microsoft :: Windows"
                )
                content = content.replace(r"${plat_name}", "win-amd64")
                with open("setup.cfg", "w") as f:
                    f.write(content)
            subprocess.run(["python", "-m", "build", "-w"]).check_returncode()
        elif config.is_macos():
            if config.universal:
                with open("setup.cfg.template", "r") as setup:
                    content = setup.read()
                    content = content.replace(
                        r"${classifiers_os}", "Operating System :: MacOS :: MacOS X"
                    )
                    content = content.replace(r"${plat_name}", "macosx-10-13-x86_64")
                    with open("setup.cfg", "w") as f:
                        f.write(content)
                subprocess.run(["python3", "-m", "build", "-w"]).check_returncode()
                with open("setup.cfg.template", "r") as setup:
                    content = setup.read()
                    content = content.replace(
                        r"${classifiers_os}", "Operating System :: MacOS :: MacOS X"
                    )
                    content = content.replace(r"${plat_name}", "macosx-11-0-arm64")
                    with open("setup.cfg", "w") as f:
                        f.write(content)
                subprocess.run(["python3", "-m", "build", "-w"]).check_returncode()
            else:
                with open("setup.cfg.template", "r") as setup:
                    content = setup.read()
                    content = content.replace(
                        r"${classifiers_os}", "Operating System :: MacOS :: MacOS X"
                    )
                    plat_name = ""
                    if platform.machine() in ["ADM64", "x86_64"]:
                        plat_name = "macosx-10-13-x86_64"
                    else:
                        plat_name = "macosx-11-0-arm64"
                    content = content.replace(r"${plat_name}", plat_name)
                    with open("setup.cfg", "w") as f:
                        f.write(content)
                subprocess.run(["python3", "-m", "build", "-w"]).check_returncode()
        elif config.is_linux():
            with open("setup.cfg.template", "r") as setup:
                content = setup.read()
                content = content.replace(
                    r"${classifiers_os}", "Operating System :: POSIX"
                )
                plat_name = ""
                if config.target is not None:
                    match config.target:
                        case "armv7-unknown-linux-gnueabihf":
                            plat_name = "linux_armv7l"
                        case "aarch64-unknown-linux-gnu":
                            plat_name = "manylinux2014_aarch64"
                else:
                    if platform.machine() in ["ADM64", "x86_64"]:
                        plat_name = "manylinux1-x86_64"
                    elif platform.machine() in ["armv7l"]:
                        plat_name = "linux_armv7l"
                    elif platform.machine() in ["aarch64"]:
                        plat_name = "manylinux2014_aarch64"
                content = content.replace(r"${plat_name}", plat_name)
                with open("setup.cfg", "w") as f:
                    f.write(content)
            subprocess.run(["python3", "-m", "build", "-w"]).check_returncode()


def py_copy_dll(config: Config):
    with working_dir("capi"):
        config.setup_linker()
        for command in config.cargo_build_capi_command():
            subprocess.run(command).check_returncode()

    os.makedirs("python/pyautd3/bin", exist_ok=True)
    copy_dll(config, "python/pyautd3/bin")
    shutil.copyfile("LICENSE", "python/pyautd3/LICENSE.txt")
    shutil.copyfile("capi/ThirdPartyNotice.txt", "python/pyautd3/ThirdPartyNotice.txt")


def py_build(args):
    config = Config(args)

    py_copy_dll(config)

    build_wheel(config)

    if not args.no_install:
        with working_dir("python"):
            version = ""
            with open("setup.cfg.template", "r") as setup:
                content = setup.read()
                m = re.search("version = (.*)", content)
                version = m.group(1)
            command = []
            if config.is_windows():
                command.append("python")
            else:
                command.append("python3")
            command.append("-m")
            command.append("pip")
            command.append("install")
            plat_name = ""
            if config.is_windows():
                plat_name = "win_amd64"
            elif config.is_macos():
                if platform.machine() in ["ADM64", "x86_64"]:
                    plat_name = "macosx_10_13_x86_64"
                else:
                    plat_name = "macosx_11_0_arm64"
            elif config.is_linux():
                if platform.machine() in ["ADM64", "x86_64"]:
                    plat_name = "manylinux1_x86_64"
                elif platform.machine() in ["armv7l"]:
                    plat_name = "linux_armv7l"
                elif platform.machine() in ["aarch64"]:
                    plat_name = "manylinux2014_aarch64"
            else:
                err(
                    f'platform "{platform.system()}/{platform.machine()}" is not supported.'
                )
                sys.exit(-1)
            command.append(f"dist/pyautd3-{version}-py3-none-{plat_name}.whl")
            command.append("--force")
            subprocess.run(command).check_returncode()


def py_test(args):
    config = Config(args)

    py_copy_dll(config)

    with working_dir("python"):
        command = []
        if config.is_windows():
            command.append("python")
        else:
            command.append("python3")
        command.append("-m")
        command.append("mypy")
        command.append("pyautd3")
        command.append("example")
        subprocess.run(command).check_returncode()

        command = []
        if config.is_windows():
            command.append("python")
        else:
            command.append("python3")
        command.append("-m")
        command.append("pytest")
        subprocess.run(command).check_returncode()


def py_cov(args):
    config = Config(args)

    py_copy_dll(config)

    with working_dir("python"):
        command = []
        if config.is_windows():
            command.append("python")
        else:
            command.append("python3")
        command.append("-m")
        command.append("pytest")
        command.append("--cov-config=.coveragerc")
        command.append("--cov=pyautd3")
        command.append("--cov-branch")
        command.append(f"--cov-report={args.cov_report}")
        subprocess.run(command).check_returncode()


def py_clear(_):
    with working_dir("python"):
        rm_f("setup.cfg")
        rmtree_f("dist")
        rmtree_f("build")
        rmtree_f("pyautd3.egg-info")
        rmtree_f("pyautd3/bin")
        rmtree_f(".mypy_cache")
        rmtree_f(".pytest_cache")
        rmtree_f("pyautd3/__pycache__")
        rmtree_f("tests/__pycache__")
        rm_f("pyautd3/LICENSE.txt")
        rm_f("pyautd3/ThirdPartyNotice.txt")


def server_build(args):
    config = Config(args)

    if not config.shaderc:
        err("shaderc is not installed. Cannot build simulator.")
        sys.exit(-1)

    with working_dir("server"):
        if config.is_windows():
            subprocess.run(["npm", "install"], shell=True).check_returncode()
        else:
            subprocess.run(["npm", "install"]).check_returncode()

        if config.is_macos():
            command_x86 = [
                "cargo",
                "build",
                "--release",
                "--target=x86_64-apple-darwin",
            ]
            command_aarch64 = [
                "cargo",
                "build",
                "--release",
                "--target=aarch64-apple-darwin",
            ]

            with working_dir("simulator"):
                subprocess.run(command_x86).check_returncode()
                subprocess.run(command_aarch64).check_returncode()

            with working_dir("SOEMAUTDServer"):
                subprocess.run(command_x86).check_returncode()
                subprocess.run(command_aarch64).check_returncode()

            if not args.external_only:
                subprocess.run(
                    [
                        "npm",
                        "run",
                        "tauri",
                        "build",
                        "--",
                        "--target",
                        "universal-apple-darwin",
                    ]
                ).check_returncode()
        else:
            command = ["cargo", "build", "--release"]

            with working_dir("simulator"):
                subprocess.run(command).check_returncode()

            with working_dir("SOEMAUTDServer"):
                subprocess.run(command).check_returncode()

            if not args.external_only:
                if config.is_windows():
                    subprocess.run(
                        ["npm", "run", "tauri", "build"], shell=True
                    ).check_returncode()
                else:
                    subprocess.run(["npm", "run", "tauri", "build"]).check_returncode()


def server_clear(args):
    config = Config(args)

    with working_dir("server"):
        if config.is_windows():
            subprocess.run(
                ["npm", "cache", "clean", "--force"], shell=True
            ).check_returncode()
        else:
            subprocess.run(["npm", "cache", "clean", "--force"]).check_returncode()
        rmtree_f("node_modules")
        rmtree_f("dist")

        with working_dir("src-tauri"):
            rmtree_f("assets")
            rm_f("NOTICE")
            rm_glob_f("LICENSE*")
            rm_glob_f("simulator*")
            rm_glob_f("SOEMAUTDServer*")
            subprocess.run(["cargo", "clean"]).check_returncode()


def doc_build(args):
    with working_dir("doc"):
        command = ["mdbook", "build", "--dest-dir", f"book/{args.target}"]
        if args.open:
            command.append("--open")
        with set_env("MDBOOK_BOOK__src", f"src/{args.target}"):
            subprocess.run(command).check_returncode()


def doc_test(args):
    rust_clear(args)

    with working_dir("src"):
        command = [
            "cargo",
            "test",
            "--all",
            "--features",
            "remote",
            "--no-run",
        ]
        subprocess.run(command).check_returncode()

    with working_dir("doc"):
        for t in args.target.split(","):
            command = [
                "mdbook",
                "test",
                "--dest-dir",
                f"book/{t}",
                "-L",
                "./../src/target/debug/deps",
            ]
            with set_env("MDBOOK_BOOK__src", f"src/{t}"):
                subprocess.run(command).check_returncode()


def util_update_ver(args):
    config = Config(args)

    version = args.version

    with working_dir("src"):
        for toml in glob.glob("./**/*/Cargo.toml", recursive=True):
            with open(toml, "r") as f:
                content = f.read()
                content = re.sub(
                    r'^version = "(.*?)"',
                    f'version = "{version}"',
                    content,
                    flags=re.MULTILINE,
                )
                content = re.sub(
                    r'^autd3(.*)version = "(.*?)"',
                    f'autd3\\1version = "{version}"',
                    content,
                    flags=re.MULTILINE,
                )
            with open(toml, "w") as f:
                f.write(content)

    with working_dir("capi"):
        for toml in glob.glob("./**/*/Cargo.toml", recursive=True):
            with open(toml, "r") as f:
                content = f.read()
                content = re.sub(
                    r'^version = "(.*?)"',
                    f'version = "{version}"',
                    content,
                    flags=re.MULTILINE,
                )
                content = re.sub(
                    r'^autd3(.*)version = "(.*?)"',
                    f'autd3\\1version = "{version}"',
                    content,
                    flags=re.MULTILINE,
                )
            with open(toml, "w") as f:
                f.write(content)

        with open("ThirdPartyNotice.txt", "r") as f:
            content = f.read()
            content = re.sub(
                r"^autd3(.*) (.*) \((.*)\)",
                f"autd3\\1 {version} (MIT)",
                content,
                flags=re.MULTILINE,
            )
            content = re.sub(
                r"^autd3-link-soem (.*)",
                f"autd3-link-soem {version}",
                content,
                flags=re.MULTILINE,
            )
            content = re.sub(
                r"^autd3-link-twincat (.*)",
                f"autd3-link-twincat {version}",
                content,
                flags=re.MULTILINE,
            )
            content = re.sub(
                r"^wrapper-generator (.*) \(MIT\)",
                f"wrapper-generator {version} (MIT)",
                content,
                flags=re.MULTILINE,
            )
        with open("ThirdPartyNotice.txt", "w") as f:
            f.write(content)

        subprocess.run(["cargo", "update"]).check_returncode()

    with working_dir("cpp"):
        with open("CMakeLists.txt", "r") as f:
            content = f.read()
            content = re.sub(
                r"^project\(autd3 VERSION (.*)\)",
                f"project(autd3 VERSION {version})",
                content,
                flags=re.MULTILINE,
            )
        with open("CMakeLists.txt", "w") as f:
            f.write(content)

        with open("include/autd3.hpp", "r") as f:
            content = f.read()
            content = re.sub(
                r'^static inline std::string version = "(.*)";',
                f'static inline std::string version = "{version}";',
                content,
                flags=re.MULTILINE,
            )
        with open("include/autd3.hpp", "w") as f:
            f.write(content)

        with open("examples/CMakeLists.txt", "r") as f:
            content = f.read()
            content = re.sub(
                r"v(.*)/autd3-v(\d*\.\d*\.\d*)",
                f"v{version}/autd3-v{version}",
                content,
                flags=re.MULTILINE,
            )
        with open("examples/CMakeLists.txt", "w") as f:
            f.write(content)

    with working_dir("doc"):
        with open("samples/cpp/CMakeLists.txt", "r") as f:
            content = f.read()
            content = re.sub(
                r"v(.*)/autd3-v(\d*\.\d*\.\d*)",
                f"v{version}/autd3-v{version}",
                content,
                flags=re.MULTILINE,
            )
        with open("samples/cpp/CMakeLists.txt", "w") as f:
            f.write(content)

        now = datetime.datetime.now().strftime("%Y/%m/%d")

        with open("src/en/Users_Manual/release_notes.md", "r") as f:
            content = f.read().rstrip()
            content += f"\n| {now} | {version} |\n"
        with open("src/en/Users_Manual/release_notes.md", "w") as f:
            f.write(content)

        with open("src/jp/Users_Manual/release_notes.md", "r") as f:
            content = f.read().rstrip()
            content += f"\n| {now} | {version} |\n"
        with open("src/jp/Users_Manual/release_notes.md", "w") as f:
            f.write(content)

        with open("src/en/document_history.md", "r") as f:
            content = f.read().rstrip()
            content += f"\n| {now} | Version {version} Initial release |\n"
        with open("src/en/document_history.md", "w") as f:
            f.write(content)

        with open("src/jp/document_history.md", "r", encoding="utf-8") as f:
            content = f.read().rstrip()
            content += f"\n| {now} | Version {version} 初版 |\n"
        with open("src/jp/document_history.md", "w", encoding="utf-8") as f:
            f.write(content)

        with open("samples/cs/cs.csproj", "r") as f:
            content = f.read()
            content = re.sub(
                r'"AUTD3Sharp" Version="(.*)"',
                f'"AUTD3Sharp" Version="{version}"',
                content,
                flags=re.MULTILINE,
            )
        with open("samples/cs/cs.csproj", "w") as f:
            f.write(content)

        with open("book.toml", "r") as f:
            content = f.read()
            content = re.sub(
                r'^title = "AUTD3 Developers Manual v(.*)"',
                f'title = "AUTD3 Developers Manual v{version}"',
                content,
                flags=re.MULTILINE,
            )
        with open("book.toml", "w") as f:
            f.write(content)

    with working_dir("dotnet"):
        with working_dir("cs"):
            for proj in glob.glob("example/**/*.csproj", recursive=True):
                with open(proj, "r") as f:
                    content = f.read()
                    content = re.sub(
                        r'"AUTD3Sharp" Version="(.*)"',
                        f'"AUTD3Sharp" Version="{version}"',
                        content,
                        flags=re.MULTILINE,
                    )
                with open(proj, "w") as f:
                    f.write(content)

            with open("src/AUTD3Sharp.csproj", "r") as f:
                content = f.read()
                content = re.sub(
                    r"<Version>(.*)</Version>",
                    f"<Version>{version}</Version>",
                    content,
                    flags=re.MULTILINE,
                )
            with open("src/AUTD3Sharp.csproj", "w") as f:
                f.write(content)

        with working_dir("fs"):
            for proj in glob.glob("example/**/*.fsproj", recursive=True):
                with open(proj, "r") as f:
                    content = f.read()
                    content = re.sub(
                        r'"AUTD3Sharp" Version="(.*)"',
                        f'"AUTD3Sharp" Version="{version}"',
                        content,
                        flags=re.MULTILINE,
                    )
                with open(proj, "w") as f:
                    f.write(content)

        with working_dir("unity"):
            with open("Assets/package.json", "r") as f:
                content = f.read()
                content = re.sub(
                    r'"version": "(.*)"',
                    f'"version": "{version}"',
                    content,
                    flags=re.MULTILINE,
                )
            with open("Assets/package.json", "w") as f:
                f.write(content)

        with working_dir("unity-mac"):
            with open("Assets/package.json", "r") as f:
                content = f.read()
                content = re.sub(
                    r'"version": "(.*)"',
                    f'"version": "{version}"',
                    content,
                    flags=re.MULTILINE,
                )
            with open("Assets/package.json", "w") as f:
                f.write(content)

        with working_dir("unity-linux"):
            with open("Assets/package.json", "r") as f:
                content = f.read()
                content = re.sub(
                    r'"version": "(.*)"',
                    f'"version": "{version}"',
                    content,
                    flags=re.MULTILINE,
                )
            with open("Assets/package.json", "w") as f:
                f.write(content)

    with working_dir("python"):
        with open("pyautd3/__init__.py", "r") as f:
            content = f.read()
            content = re.sub(
                r'__version__ = "(.*)"',
                f'__version__ = "{version}"',
                content,
                flags=re.MULTILINE,
            )
        with open("pyautd3/__init__.py", "w") as f:
            f.write(content)

        with open("setup.cfg.template", "r") as f:
            content = f.read()
            content = re.sub(
                r"version = (.*)", f"version = {version}", content, flags=re.MULTILINE
            )
        with open("setup.cfg.template", "w") as f:
            f.write(content)

    with working_dir("server"):
        for toml in glob.glob("./**/*/Cargo.toml", recursive=True):
            with open(toml, "r") as f:
                content = f.read()
                content = re.sub(
                    r'^version = "(.*?)"',
                    f'version = "{version}"',
                    content,
                    flags=re.MULTILINE,
                )
                content = re.sub(
                    r'^autd3(.*)version = "(.*?)"',
                    f'autd3\\1version = "{version}"',
                    content,
                    flags=re.MULTILINE,
                )
            with open(toml, "w") as f:
                f.write(content)

        for notice in glob.glob("./**/*/ThirdPartyNotice.txt", recursive=True):
            with open(notice, "r") as f:
                content = f.read()
                content = re.sub(
                    r"^autd3(.*) (.*) \((.*)\)",
                    f"autd3\\1 {version} (MIT)",
                    content,
                    flags=re.MULTILINE,
                )
                content = re.sub(
                    r"^autd3-link-soem (.*)",
                    f"autd3-link-soem {version}",
                    content,
                    flags=re.MULTILINE,
                )
                content = re.sub(
                    r"^autd3-link-twincat (.*)",
                    f"autd3-link-twincat {version}",
                    content,
                    flags=re.MULTILINE,
                )
                content = re.sub(
                    r"^SOEMAUTDServer (.*) \(MIT\)",
                    f"SOEMAUTDServer {version} (MIT)",
                    content,
                    flags=re.MULTILINE,
                )
                content = re.sub(
                    r"^simulator (.*) \(MIT\)",
                    f"simulator {version} (MIT)",
                    content,
                    flags=re.MULTILINE,
                )
            with open(notice, "w") as f:
                f.write(content)

        with open("package.json", "r") as f:
            content = f.read()
            content = re.sub(
                r'"version": "(.*)"',
                f'"version": "{version}"',
                content,
                flags=re.MULTILINE,
            )
        with open("package.json", "w") as f:
            f.write(content)

        with open("src-tauri/tauri.conf.json", "r") as f:
            content = f.read()
            content = re.sub(
                r'"version": "(.*)"',
                f'"version": "{version}"',
                content,
                flags=re.MULTILINE,
            )
            content = re.sub(
                r'"title": "AUTD Server v(.*)"',
                f'"title": "AUTD Server v{version}"',
                content,
                flags=re.MULTILINE,
            )
        with open("src-tauri/tauri.conf.json", "w") as f:
            f.write(content)

        with working_dir("SOEMAUTDServer"):
            subprocess.run(["cargo", "update"]).check_returncode()

        with working_dir("simulator"):
            subprocess.run(["cargo", "update"]).check_returncode()

        with working_dir("src-tauri"):
            subprocess.run(["cargo", "update"]).check_returncode()

        if config.is_windows():
            subprocess.run(["npm", "i"], shell=True).check_returncode()
        else:
            subprocess.run(["npm", "i"]).check_returncode()


def command_help(args):
    print(parser.parse_args([args.command, "--help"]))


if __name__ == "__main__":
    fetch_submodule()

    with working_dir(os.path.dirname(os.path.abspath(__file__))):
        parser = argparse.ArgumentParser(description="autd3 library build script")
        subparsers = parser.add_subparsers()

        # build (rust)
        parser_build = subparsers.add_parser("build", help="see `build -h`")
        parser_build.add_argument("--all", action="store_true", help="build all crates")
        parser_build.add_argument(
            "--release", action="store_true", help="release build"
        )
        parser_build.add_argument(
            "--arch", help="cross-compile for specific architecture (for Linux)"
        )
        parser_build.add_argument(
            "--no-examples", action="store_true", help="skip building examples"
        )
        parser_build.set_defaults(handler=rust_build)

        # lint (rust)
        parser_lint = subparsers.add_parser("lint", help="see `lint -h`")
        parser_lint.add_argument("--all", action="store_true", help="lint all crates")
        parser_lint.add_argument("--release", action="store_true", help="release build")
        parser_lint.set_defaults(handler=rust_lint)

        # test (rust)
        parser_test = subparsers.add_parser("test", help="see `test -h`")
        parser_test.add_argument("--all", action="store_true", help="test all crates")
        parser_test.add_argument("--release", action="store_true", help="release build")
        parser_test.set_defaults(handler=rust_test)

        # run (rust)
        parser_run = subparsers.add_parser("run", help="see `run -h`")
        parser_run.add_argument("target", help="binary target")
        parser_run.add_argument("--release", action="store_true", help="release build")
        parser_run.set_defaults(handler=rust_run)

        # clear (rust)
        parser_clear = subparsers.add_parser("clear", help="see `clear -h`")
        parser_clear.set_defaults(handler=rust_clear)

        # coverage (rust)
        parser_cov = subparsers.add_parser("cov", help="see `cov -h`")
        parser_cov.add_argument("--release", action="store_true", help="release build")
        parser_cov.set_defaults(handler=rust_coverage)

        # capi
        parser_capi = subparsers.add_parser("capi", help="see `capi -h`")
        subparsers_capi = parser_capi.add_subparsers()

        # capi test
        parser_capi_test = subparsers_capi.add_parser("test", help="see `capi test -h`")
        parser_capi_test.add_argument(
            "--all", action="store_true", help="test all crates"
        )
        parser_capi_test.add_argument(
            "--release", action="store_true", help="release build"
        )
        parser_capi_test.set_defaults(handler=capi_test)

        # capi clear
        parser_capi_clear = subparsers_capi.add_parser(
            "clear", help="see `capi clear -h`"
        )
        parser_capi_clear.set_defaults(handler=capi_clear)

        # cpp
        parser_cpp = subparsers.add_parser("cpp", help="see `cpp -h`")
        subparsers_cpp = parser_cpp.add_subparsers()

        # cpp build
        parser_cpp_build = subparsers_cpp.add_parser("build", help="see `cpp build -h`")
        parser_cpp_build.add_argument(
            "--release", action="store_true", help="release build"
        )
        parser_cpp_build.add_argument(
            "--universal",
            action="store_true",
            help="build universal binary (for macOS)",
        )
        parser_cpp_build.add_argument(
            "--arch", help="cross-compile for specific architecture (for Linux)"
        )
        parser_cpp_build.add_argument(
            "--no-examples", action="store_true", help="skip building examples"
        )
        parser_cpp_build.add_argument("--cmake-extra", help="cmake extra args")
        parser_cpp_build.set_defaults(handler=cpp_build)

        # cpp test
        parser_cpp_test = subparsers_cpp.add_parser("test", help="see `cpp test -h`")
        parser_cpp_test.add_argument(
            "--release", action="store_true", help="release build"
        )
        parser_cpp_test.add_argument(
            "--universal",
            action="store_true",
            help="build universal binary (for macOS)",
        )
        parser_cpp_test.add_argument("--cmake-extra", help="cmake extra args")
        parser_cpp_test.set_defaults(handler=cpp_test)

        # cpp cov
        parser_cpp_cov = subparsers_cpp.add_parser("cov", help="see `cpp cov -h`")
        parser_cpp_cov.add_argument(
            "--release", action="store_true", help="release build"
        )
        parser_cpp_cov.add_argument(
            "--html", action="store_true", help="generate html report", default=False
        )
        parser_cpp_cov.add_argument("--cmake-extra", help="cmake extra args")
        parser_cpp_cov.set_defaults(handler=cpp_cov)

        # cpp run
        parser_cpp_run = subparsers_cpp.add_parser("run", help="see `cpp run -h`")
        parser_cpp_run.add_argument("target", help="binary target")
        parser_cpp_run.add_argument(
            "--release", action="store_true", help="release build"
        )
        parser_cpp_run.set_defaults(handler=cpp_run)

        # cpp clear
        parser_cpp_clear = subparsers_cpp.add_parser("clear", help="see `cpp clear -h`")
        parser_cpp_clear.set_defaults(handler=cpp_clear)

        # cs
        parser_cs = subparsers.add_parser("cs", help="see `cs -h`")
        subparsers_cs = parser_cs.add_subparsers()

        # cs build
        parser_cs_build = subparsers_cs.add_parser("build", help="see `cs build -h`")
        parser_cs_build.add_argument(
            "--release", action="store_true", help="release build"
        )
        parser_cs_build.add_argument(
            "--universal",
            action="store_true",
            help="build universal binary (for macOS)",
        )
        parser_cs_build.add_argument(
            "--arch", help="cross-compile for specific architecture (for Linux)"
        )
        parser_cs_build.add_argument(
            "--no-examples", action="store_true", help="skip building examples"
        )
        parser_cs_build.set_defaults(handler=cs_build)

        # cs test
        parser_cs_test = subparsers_cs.add_parser("test", help="see `cs test -h`")
        parser_cs_test.add_argument(
            "--release", action="store_true", help="release build"
        )
        parser_cs_test.add_argument(
            "--universal",
            action="store_true",
            help="build universal binary (for macOS)",
        )
        parser_cs_test.set_defaults(handler=cs_test)

        # cs test
        parser_cs_cov = subparsers_cs.add_parser("cov", help="see `cs cov -h`")
        parser_cs_cov.add_argument(
            "--release", action="store_true", help="release build"
        )
        parser_cs_cov.set_defaults(handler=cs_cov)

        # cs run
        parser_cs_run = subparsers_cs.add_parser("run", help="see `cs run -h`")
        parser_cs_run.add_argument("target", help="binary target")
        parser_cs_run.add_argument(
            "--release", action="store_true", help="release build"
        )
        parser_cs_run.set_defaults(handler=cs_run)

        # cs clear
        parser_cs_clear = subparsers_cs.add_parser("clear", help="see `cs clear -h`")
        parser_cs_clear.set_defaults(handler=cs_clear)

        # unity
        parser_unity = subparsers.add_parser("unity", help="see `unity -h`")
        subparsers_unity = parser_unity.add_subparsers()

        # unity build
        parser_unity_build = subparsers_unity.add_parser(
            "build", help="see `unity build -h`"
        )
        parser_unity_build.add_argument(
            "--release", action="store_true", help="release build"
        )
        parser_unity_build.set_defaults(handler=unity_build)

        # unity clear
        parser_unity_clear = subparsers_unity.add_parser(
            "clear", help="see `unity clear -h`"
        )
        parser_unity_clear.set_defaults(handler=unity_clear)

        # fs
        parser_fs = subparsers.add_parser("fs", help="see `fs -h`")
        subparsers_fs = parser_fs.add_subparsers()

        # fs build
        parser_fs_build = subparsers_fs.add_parser("build", help="see `fs build -h`")
        parser_fs_build.add_argument(
            "--release", action="store_true", help="release build"
        )
        parser_fs_build.add_argument(
            "--arch", help="cross-compile for specific architecture (for Linux)"
        )
        parser_fs_build.add_argument(
            "--no-examples", action="store_true", help="skip building examples"
        )
        parser_fs_build.set_defaults(handler=fs_build)

        # fs run
        parser_fs_run = subparsers_fs.add_parser("run", help="see `fs run -h`")
        parser_fs_run.add_argument("target", help="binary target")
        parser_fs_run.add_argument(
            "--release", action="store_true", help="release build"
        )
        parser_fs_run.set_defaults(handler=fs_run)

        # fs clear
        parser_fs_clear = subparsers_fs.add_parser("clear", help="see `fs clear -h`")
        parser_fs_clear.set_defaults(handler=fs_clear)

        # python
        parser_py = subparsers.add_parser("python", help="see `python -h`")
        subparsers_py = parser_py.add_subparsers()

        # python build
        parser_py_build = subparsers_py.add_parser(
            "build", help="see `python build -h`"
        )
        parser_py_build.add_argument(
            "--release", action="store_true", help="release build"
        )
        parser_py_build.add_argument(
            "--universal",
            action="store_true",
            help="build universal binary (for macOS)",
        )
        parser_py_build.add_argument(
            "--arch", help="cross-compile for specific architecture (for Linux)"
        )
        parser_py_build.add_argument(
            "--no-install", action="store_true", help="skip install python package"
        )
        parser_py_build.set_defaults(handler=py_build)

        # python test
        parser_py_test = subparsers_py.add_parser("test", help="see `python test -h`")
        parser_py_test.add_argument(
            "--release", action="store_true", help="release build"
        )
        parser_py_test.set_defaults(handler=py_test)

        # python cov
        parser_py_cov = subparsers_py.add_parser("cov", help="see `python cov -h`")
        parser_py_cov.add_argument(
            "--release", action="store_true", help="release build"
        )
        parser_py_cov.add_argument(
            "--cov_report", help="coverage report type [term|xml|html]", default="term"
        )
        parser_py_cov.set_defaults(handler=py_cov)

        # python clear
        parser_py_clear = subparsers_py.add_parser(
            "clear", help="see `python clear -h`"
        )
        parser_py_clear.set_defaults(handler=py_clear)

        # server
        parser_server = subparsers.add_parser("server", help="see `server -h`")
        subparsers_server = parser_server.add_subparsers()

        # server build
        parser_server_build = subparsers_server.add_parser(
            "build", help="see `server build -h`"
        )
        parser_server_build.add_argument(
            "--external-only",
            action="store_true",
            help="build external dependencies only",
        )
        parser_server_build.set_defaults(handler=server_build)

        # server clear
        parser_server_clear = subparsers_server.add_parser(
            "clear", help="see `server clear -h`"
        )
        parser_server_clear.set_defaults(handler=server_clear)

        # doc
        parser_doc = subparsers.add_parser("doc", help="see `doc -h`")
        subparsers_doc = parser_doc.add_subparsers()

        # doc build
        parser_doc_build = subparsers_doc.add_parser("build", help="see `doc build -h`")
        parser_doc_build.add_argument("target", help="build target [jp|en]")
        parser_doc_build.add_argument(
            "--open", help="open browser after build", action="store_true"
        )
        parser_doc_build.set_defaults(handler=doc_build)

        # doc test
        parser_doc_test = subparsers_doc.add_parser("test", help="see `doc test -h`")
        parser_doc_test.add_argument("target", help="test target [jp|en]")
        parser_doc_test.set_defaults(handler=doc_test)

        # util
        parser_util = subparsers.add_parser("util", help="see `util -h`")
        subparsers_util = parser_util.add_subparsers()

        # util update version
        parser_util_upver = subparsers_util.add_parser(
            "upver", help="see `util upver -h`"
        )
        parser_util_upver.add_argument("version", help="version")
        parser_util_upver.set_defaults(handler=util_update_ver)

        # help
        parser_help = subparsers.add_parser("help", help="see `help -h`")
        parser_help.add_argument("command", help="command name which help is shown")
        parser_help.set_defaults(handler=command_help)

        args = parser.parse_args()
        if hasattr(args, "handler"):
            args.handler(args)
        else:
            parser.print_help()<|MERGE_RESOLUTION|>--- conflicted
+++ resolved
@@ -555,25 +555,24 @@
                     "-r",
                     "coverage.raw.info",
                     "*/googletest/*",
-<<<<<<< HEAD
                     "*/tests/*",
                     "*/c++/*",
                     "*/gcc/*",
-=======
-                    "test/*",
-                    "*/c++/*",
->>>>>>> e83cf845
                     "-o",
                     "coverage.info",
                 ]
                 subprocess.run(command).check_returncode()
-<<<<<<< HEAD
                 if args.html:
-                    command = ["genhtml", "-o", "html", "--num-spaces", "4", "coverage.info"]
+                    command = [
+                        "genhtml",
+                        "-o",
+                        "html",
+                        "--num-spaces",
+                        "4",
+                        "coverage.info",
+                    ]
                     subprocess.run(command).check_returncode()
-=======
-
->>>>>>> e83cf845
+
 
 def cpp_run(args):
     args.no_examples = False
