--- conflicted
+++ resolved
@@ -1,12 +1,9 @@
 # 15.0.3
 
-<<<<<<< HEAD
 - Fix [#149](https://github.com/shinolab/autd3/issues/149): Simulator's Info should show information for each device
 - Fix [#152](https://github.com/shinolab/autd3/issues/152): [python] Stop does not work
 - Fix [#153](https://github.com/shinolab/autd3/issues/153): [python] cannot run simulator and geometry_viewer examples
-=======
 - Fix [#154](https://github.com/shinolab/autd3/issues/154): emulator version is still v3.0.0
->>>>>>> 47521db0
 
 # 15.0.2
 
