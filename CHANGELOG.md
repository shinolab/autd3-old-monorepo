# 15.1.1

<<<<<<< HEAD
- Fix [#156](https://github.com/shinolab/autd3/issues/156): Err should be returned when the focus range available is exceeded in FocusSTM
- Fix [#157](https://github.com/shinolab/autd3/issues/157): Document sample is wrong (AUTD3::DEVICE_WIDTH is not available in pyautd3)
=======
- Add `Controller::software_stm` function to C++, C#, and Python
- Add `Controller::group` function C++, C#, and Python
>>>>>>> 80693142

# 15.1.0

- Add `group` func to `Controller`
- Fix [#149](https://github.com/shinolab/autd3/issues/149): Simulator's Info should show information for each device
- Fix [#152](https://github.com/shinolab/autd3/issues/152): [python] Stop does not work
- Fix [#153](https://github.com/shinolab/autd3/issues/153): [python] cannot run simulator and geometry_viewer examples
- Fix [#154](https://github.com/shinolab/autd3/issues/154): emulator version is still v3.0.0
- Fix [#155](https://github.com/shinolab/autd3/issues/155): missing "Filter" section in document

# 15.0.2

- Update firmware to v3.0.2
- Fix [#143](https://github.com/shinolab/autd3/issues/143): Unify Rust/C++/C#/Python API
- Fix [#147](https://github.com/shinolab/autd3/issues/147): Remove duplicate resources in unity
- Fix [#148](https://github.com/shinolab/autd3/issues/148): SoftwareSTM api is complex and difficult to use
- Fix [#150](https://github.com/shinolab/autd3/issues/150): To remove indirect references, Transducer in C++/C#/Python should own TransducerPtr instead of DevicePtr

# 15.0.1

- Fix [#138](https://github.com/shinolab/autd3/issues/138): [Unity] can't build because The type or namespace name UnityEditor could not be found

# 15.0.0

- Update firmware to v3.0.1
- `Geometry` is now hierarchical; `Geometry` is a container of `Device`, and `Device` is a container of `Transducer`.
- Remove `autd3-gain-holo::Backend`, add `autd3-gain-holo::LinAlgBackend` instead
- Add `autd3-backend-arrayfire`
- Add `LightweightTwinCATAUTDServer`
- Rename `autd3-traits` to `autd3-derive`
- Rename `autd3-link-monitor` to `autd3-link-visualizer`
- Rename `gain::Grouped` to `gain::Group`, and improve performance
- Add C# documentation
  - Fix [#90](https://github.com/shinolab/autd3/issues/90): [C#] Poor documentation
- Fix [#135](https://github.com/shinolab/autd3/issues/135): Compile error of 'autd3-backend-cuda v14.2.2'
- Fix [#137](https://github.com/shinolab/autd3/issues/137): ninja is needed when build cpp examples on Windows
- Fix [#141](https://github.com/shinolab/autd3/issues/141): cannot compile with native arm64 linux machine

# 14.2.2

- Add C++ documentation
  - Fix [#89](https://github.com/shinolab/autd3/issues/89): [C++] Poor documentation
- Fix [#121](https://github.com/shinolab/autd3/issues/121): Phase parameters of autd3::modulation::Fourier
- Fix [#122](https://github.com/shinolab/autd3/issues/122): Calling GeometryViewer::run multiple times causes an error
- Fix [#123](https://github.com/shinolab/autd3/issues/123): impl Default for autd3-link-monitor::PyPlotConfig
- Fix [#124](https://github.com/shinolab/autd3/issues/124): Python backend of autd3-link-monitor causes indentation errors
- Fix [#125](https://github.com/shinolab/autd3/issues/125): Grouped without specified Gain for all devices causes an error

# 14.2.1

- Improve `autd3-gain-holo` performance
  - Close [#98](https://github.com/shinolab/autd3/issues/98): Add benchmarking
- Fix [#118](https://github.com/shinolab/autd3/issues/118): Cannot compile and test with `single_float` features
- Fix [#119](https://github.com/shinolab/autd3/issues/119): link-simulator sometimes panic
- Fix [#120](https://github.com/shinolab/autd3/issues/120): With 9 devices, CUDABackend causes an error with LM algorithm

# 14.2.0

- Add `modulation::Fourier`
  - Fix [#110](https://github.com/shinolab/autd3/issues/110): Multi-frequency sine modulation? 
- Fix [#111](https://github.com/shinolab/autd3/issues/111): Add macOS and Linux support for autd3-unity
- Fix [#115](https://github.com/shinolab/autd3/issues/115): `autd3-geometry-viewer` from git does not work
- Fix [#116](https://github.com/shinolab/autd3/issues/116): [autd3-unity] cannot launch simulator
- Fix [#117](https://github.com/shinolab/autd3/issues/117): [autd3-unity] There is no LICENSE.md but LICENSE.txt

# 14.1.0

- Fix [#93](https://github.com/shinolab/autd3/issues/93): pyautd3 package contains unnecessary dynamic libraries
- Fix [#94](https://github.com/shinolab/autd3/issues/94): pyautd3 library should clarify its dependence on numpy
- Fix [#108](https://github.com/shinolab/autd3/issues/108): OsalTimer on macOS causes segmentation fault
- Fix [#109](https://github.com/shinolab/autd3/issues/109): Add support for linux arm architecture for Raspberry Pi
- Fix [#112](https://github.com/shinolab/autd3/issues/112): Add gain to Grouped by device group
- Fix [#113](https://github.com/shinolab/autd3/issues/113): simulator_client example is broken in C++/C#/F#/Python
- Fix [#114](https://github.com/shinolab/autd3/issues/114): AUTD Server on Windows without npcap installed causes an error
- Add `with_sampling_period` to `Modulation`
- Add `with_period` and `with_sampling_period` to `STM`

# 14.0.1

- Fix [#107](https://github.com/shinolab/autd3/issues/107): There is no with_sampling_frequency method in FocusSTM and GainSTM in pyautd3
- Add sampling frequency option to `Wav` modulation in capi

# 14.0.0

- Fix [#84](https://github.com/shinolab/autd3/issues/84): AUTD Server should not require wpcap.dll
- Fix [#85](https://github.com/shinolab/autd3/issues/85): Dockerfile in doc is broken
- Fix [#86](https://github.com/shinolab/autd3/issues/86): Remove bindgen dependency from autd3-link-soem
- Fix [#87](https://github.com/shinolab/autd3/issues/87): Firmware version from Simulator is invalid in macOS
- Fix [#88](https://github.com/shinolab/autd3/issues/88): [Rust] Poor documentation
- Fix [#92](https://github.com/shinolab/autd3/issues/92): Support modulation::Radiation in C++/C#/Python
- Fix [#95](https://github.com/shinolab/autd3/issues/95): Poor typing in pyautd3
- Fix [#96](https://github.com/shinolab/autd3/issues/96): sudo pip is not recommended
- Fix [#97](https://github.com/shinolab/autd3/issues/97): Can AMS Net Id be displayed on terminal?
- Fix [#99](https://github.com/shinolab/autd3/issues/99): Add gain::Grouped support in lightweight mode
- Fix [#100](https://github.com/shinolab/autd3/issues/100): AUTD Server application should show License
- Fix [#102](https://github.com/shinolab/autd3/issues/102): error message when given an Interface name and no AUTD3 device is not found is a bit strange
- Fix [#103](https://github.com/shinolab/autd3/issues/103): warning: variable does not need to be mutable in tests
- Fix [#104](https://github.com/shinolab/autd3/issues/104): dependency on autd3-protobuf should be optional because it requires additional libraries to build and is not necessary for basic usage
- Fix [#105](https://github.com/shinolab/autd3/issues/105): pyautd3 cannot be used on macOS
- Fix [#106](https://github.com/shinolab/autd3/issues/106): tuple of Clear and Synchronize can be sent, but it must be not allowed
- Add plotters backend for `autd3-link-monitor` and make it default

# 13.0.0

- Remove `SinePressure`, add `RadiationPressure` instead
- Adopt gRPC for more stable remote communication
- Integrated SOEMAUTDServer/TwinCATAUTDServer/simulator into AUTD server app
- Send `Clear` and `Synchronize` in `open` automatically

# 12.3.1

- Fix [#82](https://github.com/shinolab/autd3/issues/82)
- Fix [#83](https://github.com/shinolab/autd3/issues/83)

# 12.3.0

- Fix [#81](https://github.com/shinolab/autd3/issues/81)
  - Raise minimum supported Python version to 3.9

# 12.2.0

- Add `send_async`
- Add `software_stm`
- Fix [#80](https://github.com/shinolab/autd3/issues/80)

# 12.1.1

- Fix [#78](https://github.com/shinolab/autd3/issues/78)
- Fix [#79](https://github.com/shinolab/autd3/issues/79)

# 12.1.0

- Fix [#76](https://github.com/shinolab/autd3/issues/76)
- Fix [#77](https://github.com/shinolab/autd3/issues/77)

# 12.0.0

- Fix [#75](https://github.com/shinolab/autd3/issues/75)

# 11.2.0

- Fix [#69](https://github.com/shinolab/autd3/issues/69)
- Fix [#70](https://github.com/shinolab/autd3/issues/70)
- Add `Bundle` link
- Add `Monitor` link
- Add `FIR` modulation
- Add `Transform` modulation
- Add `RawPCM` modulation
- Fix fluctuation when moving slice in simulator

# 11.1.0

- Fix [#68](https://github.com/shinolab/autd3/issues/68)
- Improve Simulator stability

# 11.0.2

- Fix [#74](https://github.com/shinolab/autd3/issues/74)

# 11.0.1

- minor fix

# 11.0.0

- Fix [#63](https://github.com/shinolab/autd3/issues/63)
- Fix [#64](https://github.com/shinolab/autd3/issues/64)
- Fix [#65](https://github.com/shinolab/autd3/issues/65)
- Fix [#67](https://github.com/shinolab/autd3/issues/67)
- Fix [#71](https://github.com/shinolab/autd3/issues/71)
- Fix [#72](https://github.com/shinolab/autd3/issues/72)

# 10.0.0

- Fix [#62](https://github.com/shinolab/autd3/issues/62)
- All codes are rewritten in Rust

# 9.0.1

- Minimize dependence on boost
- Add `link::RemoteSimulator` to capi

# 9.0.0

- AUTD Simulator can now be accessed over the network
  - Add `link::RemoteSimulator`
- Add logging and timeout options for all links 

# 8.5.0

- (internal) Refactor some modules and adopt Boost library

# 8.4.1

- Fix [#60](https://github.com/shinolab/autd3/issues/60)
- Fix [#61](https://github.com/shinolab/autd3/issues/61)

# 8.4.0

- Add default timeout option to `Link`

# 8.3.0

- Fix some minor bugs
- Add `timer_strategy` option for `link::SOEM`
  - `high_precision` is now deprecated
- (internal) Refactor some modules

# 8.2.0

- Move `Controller::set_sound_speed_from_temp` into `Geometry`
- Make `modulation::LPF` generic
- Add `modulation::Transform`
- Rename Normal mode to Advanced mode
- Rename `gain::holo::EVD` to `gain::holo::EVP`
- Remove `<<` operators
- Remove `ack_check_timeout` option, add `timeout` parameter to `send` function instead

# 8.1.2

- Fix [#59](https://github.com/shinolab/autd3/issues/59)

# 8.1.1

- Fix [#58](https://github.com/shinolab/autd3/issues/58)

# 8.1.0

- Introduce Semantic versioning
- Add thermal sensor option
- Add vivado lab edition supoprt for firmware update
- Add `link::Log`
- Add geometry transformation methods
- Remove async send methods
- Change `Controller::open` API
  - Add `Geometry::Builder` to create geometry

# 2.8.0

- Suppress midrange frequency noise

# 2.7.6

- Fix [#57](https://github.com/shinolab/autd3/issues/57)

# 2.7.5

- Fix [#37](https://github.com/shinolab/autd3/issues/37)

# 2.7.4

- Fix [#55](https://github.com/shinolab/autd3/issues/55)
- Fix [#56](https://github.com/shinolab/autd3/issues/56)

# 2.7.3

- Remove parameter from `FocusSTM`, `GainSTM`, and `gain::Grouped` constructor
- Remove `Driver` to drive old firmware
- Fix [#54](https://github.com/shinolab/autd3/issues/54)

# 2.7.2

- Fix [#52](https://github.com/shinolab/autd3/issues/52)
- Fix [#53](https://github.com/shinolab/autd3/issues/53)

# 2.7.1

- Fix [#51](https://github.com/shinolab/autd3/issues/51)
- Add `USE_SINGLE_FLOAT` option
- [Unity] Unity API now uses `float` instead of `double`

# 2.7.0 

- Fix [#50](https://github.com/shinolab/autd3/issues/50)
- Add `start_idx` and `finish_idx` to `STM`

# 2.6.8

- Fix [#49](https://github.com/shinolab/autd3/issues/49)
- Improve `Holo` gain performance

# 2.6.7

- Change `Controller::_send_interval` to 1ms by default
- Improve Simulator stability
- Add "Auto play" option for Simulator

# 2.6.6

- Rename `PointSTM` to `FocusSTM`
- Add `AUTDSetSoundSpeedFromTemp` in capi
- (internal) refactor to improve readability

# 2.6.5

- Flatten `Geometry`
- Fix [#48](https://github.com/shinolab/autd3/issues/48)

# 2.6.4

- Fix [#46](https://github.com/shinolab/autd3/issues/46)
- Fix [#47](https://github.com/shinolab/autd3/issues/47)

# 2.6.3

- Change sound speed configuration API
- Functions that can fail now return false instead of an exception
  - C API has also been changed
- Fix [#45](https://github.com/shinolab/autd3/issues/45)

# 2.6.2

- Remove `Controller::check_trials`, add `Controllse::set_ack_check_timeout` instead
- Add `driver::Driver` class to drive old firmware
- Change `gain::TransducerTest` API

# 2.6.1

- Fix [#44](https://github.com/shinolab/autd3/issues/44)

# 2.6.0

- Fix [#43](https://github.com/shinolab/autd3/issues/43)
- `MOD_SAMPLING_FREQ_DIV_MIN`, `POINT_STM_SAMPLING_FREQ_DIV_MIN`, `GAIN_STM_SAMPLING_FREQ_DIV_MIN`, `GAIN_STM_LEGACY_SAMPLING_FREQ_DIV_MIN`, and `SILENCER_CYCLE_MIN` are halved

# 2.5.2

- Fix [#37](https://github.com/shinolab/autd3/issues/37)
- Fix [#42](https://github.com/shinolab/autd3/issues/42)
- Change phase unit to radian
- Add stream operator to `Controller`
- Add `Controller::send_async` and `autd3::async` to send data asynchronously
- `Controller::synchronize()`, `Controller::update_flag()`, `Controller::clear()`, and `Controller::stop()` functions are now deprecated
  - Send `autd3::synchronize`, `autd3::update_flag`, `autd3::clear`, and `autd3::stop` instead

# 2.5.1

- Fix [#38](https://github.com/shinolab/autd3/issues/38)
- Fix [#39](https://github.com/shinolab/autd3/issues/39)
- Fix [#40](https://github.com/shinolab/autd3/issues/40)
- Fix [#41](https://github.com/shinolab/autd3/issues/41)
- Add simulator for Unity

# 2.5.0

- Rename `AUTDServer` to `TwinCATAUTDServer`
- Add `SOEMAUTDServer` and `link::RemoteSOEM`
- Add Windows arm support
- Fix [#36](https://github.com/shinolab/autd3/issues/36)
- Add log settings in SOEM Link CAPI
- Remove `port` and `ip` settings from Simulator

# 2.4.5

- Change unit of sound speed from m/s to mm/s
- Add `use_meter` and `use_left_handed` options to `Simulator`
- Change `Holo` constraint API

# 2.4.4

- Change default EtherCAT interval 500us to 1ms
- Improve `link::SOEM` performance
- [AUTD3Sharp] Change API to improve consistency with the C++ version
- [pyautd3] Change API to improve consistency with the C++ version

# 2.4.3

- Embed font into GeometryViewer and Simulator
- Embed model into GeometryViewer

# 2.4.2

- win-x86 is no more supported
- Fix [#30](https://github.com/shinolab/autd3/issues/30)
- Fix minor bugs

# 2.4.1

- Add `extra::simulator::Simulator`
- Rename `link::Emulator` to `link::Simulator`

# 2.4.0

- Add `GeometryViewer`
- Improve performance of `link::SOEM` on Windows
- Update maximum pattern size of `GaimSTM` in legacy mode to 2048
- Add `link::Bundle` and `link::Debug`
- Add `extra::firmware-emulator`
- Add `SoftwareSTM`
- Add `gain::TransducerTest`
- Add `modulation::LPF`
- Add `ArrayFireBackend` (experimental)
- Fix [#25](https://github.com/shinolab/autd3/issues/25), [#26](https://github.com/shinolab/autd3/issues/26)
- Update firmware to v2.4

# 2.3.1

- Remove the first argument (`Geometry&`) of a `link::Emulator` constructor
- Remove the first argument (interface name) and the second argument (number of devices) of a `link::SOEM` constructor
- (internal) `link::open` now requires `Geometry&`

# 2.3.0

- Add `SyncMode` setting to `link::SOEM` to address #20
  - Remove `cycle_ticks` parameter, add `send_cycle` and `sync0_cycle` instead
- `MOD_SAMPLING_FREQ_DIV_MIN`, `STM_SAMPLING_FREQ_DIV_MIN`, and `SILENCER_CYCLE_MIN` are halved
- Update firmware to v2.3

# 2.2.2

- Change the whole API; this library is no more using a template to change the Transducer mode
- Add `gain::holo::LSSGreedy` and `gain::holo::APO`

# 2.2.1

- Remove a `check_ack` flag, and add a `check_trials` parameter instead
  - `check_ack = true` equals to `check_trials = 50` and `check_ack = false`
    equals to `check_trials = 0`
- Add `send_interval` parameter
  - default is 1
- Remove a `sound_speed` parameter from `AUTDGetWavelength` in C-API
- Remove `GaussNewton` and `GradientDescent`

# 2.2.0

- Remove `AUTDSendHeader`, `AUTDSendBody`, and `AUTDSend` in C-API, which are now merged into `AUTDSend`
- Remove `cycle_ticks` parameters in `link::TwinCAT` and `link::RemoteTwinCAT`,
  which are no more required
- (internal) Remove `cycle_ticks` method from `link::Link`
- Update firmware to v2.2

# 2.1.0

- Rename `Controller` to `ControllerX`, and `Controller` is now an alias of `ControllerX<LegacyTransducer>`
- Add `NormalPhaseTransducer`
- Fix `SineLegacy`
- Fix firmware version when using v1.x firmware
- Add `Mode` configuration in `GainSTM`
- Add `mod_delay` configuration in `Transducer`
- Update firmware to v2.1

# 2.0.3

- Fix `AUTDSetSoundSpeed` in C-API

# 2.0.2

- Add `DynamicTransducer` for C-API
- Remove legacy C-API library
- Change `AmplitudeConstraint` API in Holo Gain in C-API
- Fix `wavelength` and `wavenumber` of `NormalTransducer`

# 2.0.1

- Fix C-API
- Add `objective` parameter to `gain::holo::Greedy`
- Fix a bug in sending modulation and gain separately
- Change Silencer API<|MERGE_RESOLUTION|>--- conflicted
+++ resolved
@@ -1,12 +1,9 @@
 # 15.1.1
 
-<<<<<<< HEAD
 - Fix [#156](https://github.com/shinolab/autd3/issues/156): Err should be returned when the focus range available is exceeded in FocusSTM
 - Fix [#157](https://github.com/shinolab/autd3/issues/157): Document sample is wrong (AUTD3::DEVICE_WIDTH is not available in pyautd3)
-=======
 - Add `Controller::software_stm` function to C++, C#, and Python
 - Add `Controller::group` function C++, C#, and Python
->>>>>>> 80693142
 
 # 15.1.0
 
