# 18.0.0

- Update firmware to v4.0.1
  - Fix [#228](https://github.com/shinolab/autd3/issues/228): Debug output index is not cleared by Clear
<<<<<<< HEAD
- Rename `SamplingConfiguration::new_with_*` to `SamplingConfiguration::from_*`
- Rename `EmitIntensity::new_with_*` to `EmitIntensity::with_*`
=======
- Change `ConfigureDebugOutputIdx` API
  - Fix [#229](https://github.com/shinolab/autd3/issues/229): Add tests for ConfigureDebugOutoutIdx
>>>>>>> 1d27c7f8

# 17.0.3

- Fix [#224](https://github.com/shinolab/autd3/issues/224): add py.typed for pyautd3
- Fix [#225](https://github.com/shinolab/autd3/issues/225): Modulation::Sine::with_amp should be with_intensity
- Fix [#226](https://github.com/shinolab/autd3/issues/226): Cannot use autd_firmware_writer.ps1 if PATH to JDK jlink is set
- Fix [#227](https://github.com/shinolab/autd3/issues/227): missing ConfigureDebugOutoutIdx in C++/C#/Python
- Make `mod_delay` member in `Transducer` public

# 17.0.2

- Fix [#218](https://github.com/shinolab/autd3/issues/218): [C++/C#/Python] Transducer does not have tr_idx and dev_idx methods
- Fix [#219](https://github.com/shinolab/autd3/issues/219): [C++] inconsistent name autd3::gain::holo::AmplitudeConstraint
- Fix [#220](https://github.com/shinolab/autd3/issues/220): [C#] missing WithIntensity in Modulation.Static
- Fix [#221](https://github.com/shinolab/autd3/issues/221): [C++] inconsistent api name Focus::new_with_sampling_configuration
- Fix [#222](https://github.com/shinolab/autd3/issues/222): [C++] inconsistent api name ModulationWithFreqDiv::with_sampling_configuration

# 17.0.1

- Fix [#217](https://github.com/shinolab/autd3/issues/217): v4.0.0 fpga firmware returns its version as v4.0.1

# 17.0.0

- Update firmware to v4.0.0
  - Remove variable frequency feature
  - Remove filter feature
- Add `EmitIntensity` instead of normalized amplitude
  - Add `with_intensity` to `Gain` instead of `with_amp`
  - Modulation data is now use `EmitIntensity` instead of normalized amplitude
  - `FocusSTM` can now specify intensity instead of `duty_shift`
- Change sampling frequency configuration API
  - Add `with_sampling_config` to `Modulation`
  - Add `new_with_sampling_config` to `GainSTM` and `FocusSTM`
- Change device rotation API
  - Add `with_rotation` to `AUTD3`
- Change silencer API
  - Silecer constructor now takes steps for intensity and phase, respectively
- Update holo gain's `add_focus` methods to take target amplitude instead of normalized amplitude
- Make functions of `Link` async
- Remove `Controller::software_stm`
- Remove `modulation::FIR`
- Remove `modulation::SineLegacy`
- Remove `gain::holo::EVP`
- Remove `Lightweight` options
- `modulation::Square` with out of range duty ratio now return Err
- Purge `link-visualizer`, `backend-cuda`, `backend-arrayfire` crates into other repositories
- Fix [#212](https://github.com/shinolab/autd3/issues/212): unity-linux and unity-mac packages are not published
- Fix [#213](https://github.com/shinolab/autd3/issues/213): simulator settings file can not be saved on unity
- Fix [#215](https://github.com/shinolab/autd3/issues/215): simulator auto_run works only in info tab

# 16.0.3

- Fix [#208](https://github.com/shinolab/autd3/issues/208): pyautd3-16.0.2-py3-none-linux_armv7l.whl contains aarch64 binary
- Fix [#209](https://github.com/shinolab/autd3/issues/209): cannot launch simulator from unity

# 16.0.2

- Fix [#203](https://github.com/shinolab/autd3/issues/203): missing autd-server installer for windows and macos
- Fix [#204](https://github.com/shinolab/autd3/issues/204): no binary found in linux arm packages

# 16.0.0

- Add `modulation::FIR` for C++/C#/Python
- Add `link::Visualizer` for C++/C#/Python
- Add `link::Simulator::update_geometry`
- Add `Amplitude` and `DutyRatio` for more flexible amplitude specification
- Remove `link::Debug`, `link::Log` and `link::Bundle`
- Remove `link::SOEM::with_log*` methods, add `with_on_err` instead
- Refactor internal code
- Fix [#201](https://github.com/shinolab/autd3/issues/201): The results of Device::translate_to and Device::rotate_to are wrong
- Fix [#202](https://github.com/shinolab/autd3/issues/202): Depending on the timing, Link::wait_msg_processed may fall into an infinite loop

# 15.3.1

- Fix [#199](https://github.com/shinolab/autd3/issues/199): Add Device::translate_to and Device::rotate_to
- Fix [#200](https://github.com/shinolab/autd3/issues/200): Drive data also updated by notify_link_geometry_updated

# 15.3.0

- Raise minimum supported Python version to 3.10
- Fix [#195](https://github.com/shinolab/autd3/issues/195): missing setter for speed of sound in Geometry for C++/C#/Python
- Fix [#196](https://github.com/shinolab/autd3/issues/196): modulation::Fourier must have one component at least
- Fix [#197](https://github.com/shinolab/autd3/issues/197): Add ability to update Geometry in Simulator
- Fix [#198](https://github.com/shinolab/autd3/issues/198): [C#] Make Controller::group and Gain::Group can use any type as key

# 15.2.1

- impl `IntoIterator` for `Geometry` and `Device`
- Fix [#194](https://github.com/shinolab/autd3/issues/194): Cannot use C++ library on macOS 

# 15.2.0

- Merge `GeometryViewer` into Simulator
- Update C++ version to C++20
- Fix [#176](https://github.com/shinolab/autd3/issues/176): [C++] modulation::Cache can cause errors due to double free
- Fix [#177](https://github.com/shinolab/autd3/issues/177): [C++] Avoid unnecessary copying in gain::Cache
- Fix [#178](https://github.com/shinolab/autd3/issues/178): The value of TimerStrategy is not consistent between capi and the original source
- Fix [#164](https://github.com/shinolab/autd3/issues/164): [Python] Controller.software_stm sometimes stucks
- Fix [#180](https://github.com/shinolab/autd3/issues/180): [C#] Gain.WithCache and Gain.WIthTransform do not work
- Fix [#181](https://github.com/shinolab/autd3/issues/181): [C#] Rename BackendCUDA to CUDABackend for consistency
- Fix [#179](https://github.com/shinolab/autd3/issues/179): [Python] Inconsistent parameter order in TransducerTest.set
- Fix [#184](https://github.com/shinolab/autd3/issues/184): [C++] Cannot use Gain::with_transform
- Fix [#185](https://github.com/shinolab/autd3/issues/185): [C++] Cannot use AUTD3_IMPL_WITH_CACHE_GAIN and other similar macros
- Fix [#186](https://github.com/shinolab/autd3/issues/186): [C++] cannot compile autd3::gain::holo::*
- Fix [#187](https://github.com/shinolab/autd3/issues/187): [C++] missing with_cache and with_transform for autd3::gain::holo::*
- Fix [#188](https://github.com/shinolab/autd3/issues/188): [C++] autd3::gain::holo::LM::with_k_max type is invalid
- Fix [#189](https://github.com/shinolab/autd3/issues/189): [C++] autd3::gain::holo::Greedy cause an SEHException
- Fix [#190](https://github.com/shinolab/autd3/issues/190): [C++] Modulation::with_transform cause an SEH exception
- Fix [#191](https://github.com/shinolab/autd3/issues/191): [C++] Transducer::rotation value order is invalid
- Fix [#192](https://github.com/shinolab/autd3/issues/192): [C++] missing FPGA_CLK_FREQ and FPGA_SUB_CLK_FREQ
- Fix [#182](https://github.com/shinolab/autd3/issues/182): Cannot use autd3-link-visualizer with python or gpu features
- Fix [#183](https://github.com/shinolab/autd3/issues/183): Controller::close should also stop output for disabled devices
- Fix [#193](https://github.com/shinolab/autd3/issues/193): missing Device::enable flag in capi

# 15.1.2

- Fix [#158](https://github.com/shinolab/autd3/issues/158): Cache doesn't actually do anything
- Fix [#159](https://github.com/shinolab/autd3/issues/159): `Controller::group` should save device enable flag
- Fix [#163](https://github.com/shinolab/autd3/issues/163): FirmwareInfo.latest_version still returns "v3.0.0"
- Fix [#165](https://github.com/shinolab/autd3/issues/165): [Python] missing with_amp methods in Plane
- Fix [#166](https://github.com/shinolab/autd3/issues/166): There is no way to get modulation size
- Fix [#167](https://github.com/shinolab/autd3/issues/167): [Python] Gain.with_cache cause an error
- Fix [#168](https://github.com/shinolab/autd3/issues/168): [Python] GainSTM has from_sampling_frequency_division instead with_sampling_frequency_division
- Fix [#169](https://github.com/shinolab/autd3/issues/168): Slightly different duty ratios in Legacy and Advanced modes
- Fix [#170](https://github.com/shinolab/autd3/issues/170): Add sampling period settings for STM in capi
- Fix [#171](https://github.com/shinolab/autd3/issues/171): [Python] SOEM.enumerate_adapters() cause an error
- Fix [#172](https://github.com/shinolab/autd3/issues/172): [Python] could not use CUDABackend
- Fix [#173](https://github.com/shinolab/autd3/issues/173): [Python] cannot use TwinCAT: pyautd3.autd_error.AUTDError: TcAdsDll not found. Please install TwinCAT3
- Fix [#175](https://github.com/shinolab/autd3/issues/175): rm autd3_model.rs

# 15.1.1

- Fix [#156](https://github.com/shinolab/autd3/issues/156): Err should be returned when the focus range available is exceeded in FocusSTM
- Fix [#157](https://github.com/shinolab/autd3/issues/157): Document sample is wrong (AUTD3::DEVICE_WIDTH is not available in pyautd3)
- Add `Controller::software_stm` function to C++, C#, and Python
- Add `Controller::group` function C++, C#, and Python

# 15.1.0

- Add `group` func to `Controller`
- Fix [#149](https://github.com/shinolab/autd3/issues/149): Simulator's Info should show information for each device
- Fix [#152](https://github.com/shinolab/autd3/issues/152): [python] Stop does not work
- Fix [#153](https://github.com/shinolab/autd3/issues/153): [python] cannot run simulator and geometry_viewer examples
- Fix [#154](https://github.com/shinolab/autd3/issues/154): emulator version is still v3.0.0
- Fix [#155](https://github.com/shinolab/autd3/issues/155): missing "Filter" section in document

# 15.0.2

- Update firmware to v3.0.2
- Fix [#143](https://github.com/shinolab/autd3/issues/143): Unify Rust/C++/C#/Python API
- Fix [#147](https://github.com/shinolab/autd3/issues/147): Remove duplicate resources in unity
- Fix [#148](https://github.com/shinolab/autd3/issues/148): SoftwareSTM api is complex and difficult to use
- Fix [#150](https://github.com/shinolab/autd3/issues/150): To remove indirect references, Transducer in C++/C#/Python should own TransducerPtr instead of DevicePtr

# 15.0.1

- Fix [#138](https://github.com/shinolab/autd3/issues/138): [Unity] can't build because The type or namespace name UnityEditor could not be found

# 15.0.0

- Update firmware to v3.0.1
- `Geometry` is now hierarchical; `Geometry` is a container of `Device`, and `Device` is a container of `Transducer`.
- Remove `autd3-gain-holo::Backend`, add `autd3-gain-holo::LinAlgBackend` instead
- Add `autd3-backend-arrayfire`
- Add `LightweightTwinCATAUTDServer`
- Rename `autd3-traits` to `autd3-derive`
- Rename `autd3-link-monitor` to `autd3-link-visualizer`
- Rename `gain::Grouped` to `gain::Group`, and improve performance
- Add C# documentation
  - Fix [#90](https://github.com/shinolab/autd3/issues/90): [C#] Poor documentation
- Fix [#135](https://github.com/shinolab/autd3/issues/135): Compile error of 'autd3-backend-cuda v14.2.2'
- Fix [#137](https://github.com/shinolab/autd3/issues/137): ninja is needed when build cpp examples on Windows
- Fix [#141](https://github.com/shinolab/autd3/issues/141): cannot compile with native arm64 linux machine

# 14.2.2

- Add C++ documentation
  - Fix [#89](https://github.com/shinolab/autd3/issues/89): [C++] Poor documentation
- Fix [#121](https://github.com/shinolab/autd3/issues/121): Phase parameters of autd3::modulation::Fourier
- Fix [#122](https://github.com/shinolab/autd3/issues/122): Calling GeometryViewer::run multiple times causes an error
- Fix [#123](https://github.com/shinolab/autd3/issues/123): impl Default for autd3-link-monitor::PyPlotConfig
- Fix [#124](https://github.com/shinolab/autd3/issues/124): Python backend of autd3-link-monitor causes indentation errors
- Fix [#125](https://github.com/shinolab/autd3/issues/125): Grouped without specified Gain for all devices causes an error

# 14.2.1

- Improve `autd3-gain-holo` performance
  - Close [#98](https://github.com/shinolab/autd3/issues/98): Add benchmarking
- Fix [#118](https://github.com/shinolab/autd3/issues/118): Cannot compile and test with `single_float` features
- Fix [#119](https://github.com/shinolab/autd3/issues/119): link-simulator sometimes panic
- Fix [#120](https://github.com/shinolab/autd3/issues/120): With 9 devices, CUDABackend causes an error with LM algorithm

# 14.2.0

- Add `modulation::Fourier`
  - Fix [#110](https://github.com/shinolab/autd3/issues/110): Multi-frequency sine modulation? 
- Fix [#111](https://github.com/shinolab/autd3/issues/111): Add macOS and Linux support for autd3-unity
- Fix [#115](https://github.com/shinolab/autd3/issues/115): `autd3-geometry-viewer` from git does not work
- Fix [#116](https://github.com/shinolab/autd3/issues/116): [autd3-unity] cannot launch simulator
- Fix [#117](https://github.com/shinolab/autd3/issues/117): [autd3-unity] There is no LICENSE.md but LICENSE.txt

# 14.1.0

- Fix [#93](https://github.com/shinolab/autd3/issues/93): pyautd3 package contains unnecessary dynamic libraries
- Fix [#94](https://github.com/shinolab/autd3/issues/94): pyautd3 library should clarify its dependence on numpy
- Fix [#108](https://github.com/shinolab/autd3/issues/108): OsalTimer on macOS causes segmentation fault
- Fix [#109](https://github.com/shinolab/autd3/issues/109): Add support for linux arm architecture for Raspberry Pi
- Fix [#112](https://github.com/shinolab/autd3/issues/112): Add gain to Grouped by device group
- Fix [#113](https://github.com/shinolab/autd3/issues/113): simulator_client example is broken in C++/C#/F#/Python
- Fix [#114](https://github.com/shinolab/autd3/issues/114): AUTD Server on Windows without npcap installed causes an error
- Add `with_sampling_period` to `Modulation`
- Add `with_period` and `with_sampling_period` to `STM`

# 14.0.1

- Fix [#107](https://github.com/shinolab/autd3/issues/107): There is no with_sampling_frequency method in FocusSTM and GainSTM in pyautd3
- Add sampling frequency option to `Wav` modulation in capi

# 14.0.0

- Fix [#84](https://github.com/shinolab/autd3/issues/84): AUTD Server should not require wpcap.dll
- Fix [#85](https://github.com/shinolab/autd3/issues/85): Dockerfile in doc is broken
- Fix [#86](https://github.com/shinolab/autd3/issues/86): Remove bindgen dependency from autd3-link-soem
- Fix [#87](https://github.com/shinolab/autd3/issues/87): Firmware version from Simulator is invalid in macOS
- Fix [#88](https://github.com/shinolab/autd3/issues/88): [Rust] Poor documentation
- Fix [#92](https://github.com/shinolab/autd3/issues/92): Support modulation::Radiation in C++/C#/Python
- Fix [#95](https://github.com/shinolab/autd3/issues/95): Poor typing in pyautd3
- Fix [#96](https://github.com/shinolab/autd3/issues/96): sudo pip is not recommended
- Fix [#97](https://github.com/shinolab/autd3/issues/97): Can AMS Net Id be displayed on terminal?
- Fix [#99](https://github.com/shinolab/autd3/issues/99): Add gain::Grouped support in lightweight mode
- Fix [#100](https://github.com/shinolab/autd3/issues/100): AUTD Server application should show License
- Fix [#102](https://github.com/shinolab/autd3/issues/102): error message when given an Interface name and no AUTD3 device is not found is a bit strange
- Fix [#103](https://github.com/shinolab/autd3/issues/103): warning: variable does not need to be mutable in tests
- Fix [#104](https://github.com/shinolab/autd3/issues/104): dependency on autd3-protobuf should be optional because it requires additional libraries to build and is not necessary for basic usage
- Fix [#105](https://github.com/shinolab/autd3/issues/105): pyautd3 cannot be used on macOS
- Fix [#106](https://github.com/shinolab/autd3/issues/106): tuple of Clear and Synchronize can be sent, but it must be not allowed
- Add plotters backend for `autd3-link-monitor` and make it default

# 13.0.0

- Remove `SinePressure`, add `RadiationPressure` instead
- Adopt gRPC for more stable remote communication
- Integrated SOEMAUTDServer/TwinCATAUTDServer/simulator into AUTD server app
- Send `Clear` and `Synchronize` in `open` automatically

# 12.3.1

- Fix [#82](https://github.com/shinolab/autd3/issues/82)
- Fix [#83](https://github.com/shinolab/autd3/issues/83)

# 12.3.0

- Fix [#81](https://github.com/shinolab/autd3/issues/81)
  - Raise minimum supported Python version to 3.9

# 12.2.0

- Add `send_async`
- Add `software_stm`
- Fix [#80](https://github.com/shinolab/autd3/issues/80)

# 12.1.1

- Fix [#78](https://github.com/shinolab/autd3/issues/78)
- Fix [#79](https://github.com/shinolab/autd3/issues/79)

# 12.1.0

- Fix [#76](https://github.com/shinolab/autd3/issues/76)
- Fix [#77](https://github.com/shinolab/autd3/issues/77)

# 12.0.0

- Fix [#75](https://github.com/shinolab/autd3/issues/75)

# 11.2.0

- Fix [#69](https://github.com/shinolab/autd3/issues/69)
- Fix [#70](https://github.com/shinolab/autd3/issues/70)
- Add `Bundle` link
- Add `Monitor` link
- Add `FIR` modulation
- Add `Transform` modulation
- Add `RawPCM` modulation
- Fix fluctuation when moving slice in simulator

# 11.1.0

- Fix [#68](https://github.com/shinolab/autd3/issues/68)
- Improve Simulator stability

# 11.0.2

- Fix [#74](https://github.com/shinolab/autd3/issues/74)

# 11.0.1

- minor fix

# 11.0.0

- Fix [#63](https://github.com/shinolab/autd3/issues/63)
- Fix [#64](https://github.com/shinolab/autd3/issues/64)
- Fix [#65](https://github.com/shinolab/autd3/issues/65)
- Fix [#67](https://github.com/shinolab/autd3/issues/67)
- Fix [#71](https://github.com/shinolab/autd3/issues/71)
- Fix [#72](https://github.com/shinolab/autd3/issues/72)

# 10.0.0

- Fix [#62](https://github.com/shinolab/autd3/issues/62)
- All codes are rewritten in Rust

# 9.0.1

- Minimize dependence on boost
- Add `link::RemoteSimulator` to capi

# 9.0.0

- AUTD Simulator can now be accessed over the network
  - Add `link::RemoteSimulator`
- Add logging and timeout options for all links 

# 8.5.0

- (internal) Refactor some modules and adopt Boost library

# 8.4.1

- Fix [#60](https://github.com/shinolab/autd3/issues/60)
- Fix [#61](https://github.com/shinolab/autd3/issues/61)

# 8.4.0

- Add default timeout option to `Link`

# 8.3.0

- Fix some minor bugs
- Add `timer_strategy` option for `link::SOEM`
  - `high_precision` is now deprecated
- (internal) Refactor some modules

# 8.2.0

- Move `Controller::set_sound_speed_from_temp` into `Geometry`
- Make `modulation::LPF` generic
- Add `modulation::Transform`
- Rename Normal mode to Advanced mode
- Rename `gain::holo::EVD` to `gain::holo::EVP`
- Remove `<<` operators
- Remove `ack_check_timeout` option, add `timeout` parameter to `send` function instead

# 8.1.2

- Fix [#59](https://github.com/shinolab/autd3/issues/59)

# 8.1.1

- Fix [#58](https://github.com/shinolab/autd3/issues/58)

# 8.1.0

- Introduce Semantic versioning
- Add thermal sensor option
- Add vivado lab edition supoprt for firmware update
- Add `link::Log`
- Add geometry transformation methods
- Remove async send methods
- Change `Controller::open` API
  - Add `Geometry::Builder` to create geometry

# 2.8.0

- Suppress midrange frequency noise

# 2.7.6

- Fix [#57](https://github.com/shinolab/autd3/issues/57)

# 2.7.5

- Fix [#37](https://github.com/shinolab/autd3/issues/37)

# 2.7.4

- Fix [#55](https://github.com/shinolab/autd3/issues/55)
- Fix [#56](https://github.com/shinolab/autd3/issues/56)

# 2.7.3

- Remove parameter from `FocusSTM`, `GainSTM`, and `gain::Grouped` constructor
- Remove `Driver` to drive old firmware
- Fix [#54](https://github.com/shinolab/autd3/issues/54)

# 2.7.2

- Fix [#52](https://github.com/shinolab/autd3/issues/52)
- Fix [#53](https://github.com/shinolab/autd3/issues/53)

# 2.7.1

- Fix [#51](https://github.com/shinolab/autd3/issues/51)
- Add `USE_SINGLE_FLOAT` option
- [Unity] Unity API now uses `float` instead of `double`

# 2.7.0 

- Fix [#50](https://github.com/shinolab/autd3/issues/50)
- Add `start_idx` and `finish_idx` to `STM`

# 2.6.8

- Fix [#49](https://github.com/shinolab/autd3/issues/49)
- Improve `Holo` gain performance

# 2.6.7

- Change `Controller::_send_interval` to 1ms by default
- Improve Simulator stability
- Add "Auto play" option for Simulator

# 2.6.6

- Rename `PointSTM` to `FocusSTM`
- Add `AUTDSetSoundSpeedFromTemp` in capi
- (internal) refactor to improve readability

# 2.6.5

- Flatten `Geometry`
- Fix [#48](https://github.com/shinolab/autd3/issues/48)

# 2.6.4

- Fix [#46](https://github.com/shinolab/autd3/issues/46)
- Fix [#47](https://github.com/shinolab/autd3/issues/47)

# 2.6.3

- Change sound speed configuration API
- Functions that can fail now return false instead of an exception
  - C API has also been changed
- Fix [#45](https://github.com/shinolab/autd3/issues/45)

# 2.6.2

- Remove `Controller::check_trials`, add `Controllse::set_ack_check_timeout` instead
- Add `driver::Driver` class to drive old firmware
- Change `gain::TransducerTest` API

# 2.6.1

- Fix [#44](https://github.com/shinolab/autd3/issues/44)

# 2.6.0

- Fix [#43](https://github.com/shinolab/autd3/issues/43)
- `MOD_SAMPLING_FREQ_DIV_MIN`, `POINT_STM_SAMPLING_FREQ_DIV_MIN`, `GAIN_STM_SAMPLING_FREQ_DIV_MIN`, `GAIN_STM_LEGACY_SAMPLING_FREQ_DIV_MIN`, and `SILENCER_CYCLE_MIN` are halved

# 2.5.2

- Fix [#37](https://github.com/shinolab/autd3/issues/37)
- Fix [#42](https://github.com/shinolab/autd3/issues/42)
- Change phase unit to radian
- Add stream operator to `Controller`
- Add `Controller::send_async` and `autd3::async` to send data asynchronously
- `Controller::synchronize()`, `Controller::update_flag()`, `Controller::clear()`, and `Controller::stop()` functions are now deprecated
  - Send `autd3::synchronize`, `autd3::update_flag`, `autd3::clear`, and `autd3::stop` instead

# 2.5.1

- Fix [#38](https://github.com/shinolab/autd3/issues/38)
- Fix [#39](https://github.com/shinolab/autd3/issues/39)
- Fix [#40](https://github.com/shinolab/autd3/issues/40)
- Fix [#41](https://github.com/shinolab/autd3/issues/41)
- Add simulator for Unity

# 2.5.0

- Rename `AUTDServer` to `TwinCATAUTDServer`
- Add `SOEMAUTDServer` and `link::RemoteSOEM`
- Add Windows arm support
- Fix [#36](https://github.com/shinolab/autd3/issues/36)
- Add log settings in SOEM Link CAPI
- Remove `port` and `ip` settings from Simulator

# 2.4.5

- Change unit of sound speed from m/s to mm/s
- Add `use_meter` and `use_left_handed` options to `Simulator`
- Change `Holo` constraint API

# 2.4.4

- Change default EtherCAT interval 500us to 1ms
- Improve `link::SOEM` performance
- [AUTD3Sharp] Change API to improve consistency with the C++ version
- [pyautd3] Change API to improve consistency with the C++ version

# 2.4.3

- Embed font into GeometryViewer and Simulator
- Embed model into GeometryViewer

# 2.4.2

- win-x86 is no more supported
- Fix [#30](https://github.com/shinolab/autd3/issues/30)
- Fix minor bugs

# 2.4.1

- Add `extra::simulator::Simulator`
- Rename `link::Emulator` to `link::Simulator`

# 2.4.0

- Add `GeometryViewer`
- Improve performance of `link::SOEM` on Windows
- Update maximum pattern size of `GaimSTM` in legacy mode to 2048
- Add `link::Bundle` and `link::Debug`
- Add `extra::firmware-emulator`
- Add `SoftwareSTM`
- Add `gain::TransducerTest`
- Add `modulation::LPF`
- Add `ArrayFireBackend` (experimental)
- Fix [#25](https://github.com/shinolab/autd3/issues/25), [#26](https://github.com/shinolab/autd3/issues/26)
- Update firmware to v2.4

# 2.3.1

- Remove the first argument (`Geometry&`) of a `link::Emulator` constructor
- Remove the first argument (interface name) and the second argument (number of devices) of a `link::SOEM` constructor
- (internal) `link::open` now requires `Geometry&`

# 2.3.0

- Add `SyncMode` setting to `link::SOEM` to address #20
  - Remove `cycle_ticks` parameter, add `send_cycle` and `sync0_cycle` instead
- `MOD_SAMPLING_FREQ_DIV_MIN`, `STM_SAMPLING_FREQ_DIV_MIN`, and `SILENCER_CYCLE_MIN` are halved
- Update firmware to v2.3

# 2.2.2

- Change the whole API; this library is no more using a template to change the Transducer mode
- Add `gain::holo::LSSGreedy` and `gain::holo::APO`

# 2.2.1

- Remove a `check_ack` flag, and add a `check_trials` parameter instead
  - `check_ack = true` equals to `check_trials = 50` and `check_ack = false`
    equals to `check_trials = 0`
- Add `send_interval` parameter
  - default is 1
- Remove a `sound_speed` parameter from `AUTDGetWavelength` in C-API
- Remove `GaussNewton` and `GradientDescent`

# 2.2.0

- Remove `AUTDSendHeader`, `AUTDSendBody`, and `AUTDSend` in C-API, which are now merged into `AUTDSend`
- Remove `cycle_ticks` parameters in `link::TwinCAT` and `link::RemoteTwinCAT`,
  which are no more required
- (internal) Remove `cycle_ticks` method from `link::Link`
- Update firmware to v2.2

# 2.1.0

- Rename `Controller` to `ControllerX`, and `Controller` is now an alias of `ControllerX<LegacyTransducer>`
- Add `NormalPhaseTransducer`
- Fix `SineLegacy`
- Fix firmware version when using v1.x firmware
- Add `Mode` configuration in `GainSTM`
- Add `mod_delay` configuration in `Transducer`
- Update firmware to v2.1

# 2.0.3

- Fix `AUTDSetSoundSpeed` in C-API

# 2.0.2

- Add `DynamicTransducer` for C-API
- Remove legacy C-API library
- Change `AmplitudeConstraint` API in Holo Gain in C-API
- Fix `wavelength` and `wavenumber` of `NormalTransducer`

# 2.0.1

- Fix C-API
- Add `objective` parameter to `gain::holo::Greedy`
- Fix a bug in sending modulation and gain separately
- Change Silencer API<|MERGE_RESOLUTION|>--- conflicted
+++ resolved
@@ -2,13 +2,10 @@
 
 - Update firmware to v4.0.1
   - Fix [#228](https://github.com/shinolab/autd3/issues/228): Debug output index is not cleared by Clear
-<<<<<<< HEAD
 - Rename `SamplingConfiguration::new_with_*` to `SamplingConfiguration::from_*`
 - Rename `EmitIntensity::new_with_*` to `EmitIntensity::with_*`
-=======
 - Change `ConfigureDebugOutputIdx` API
   - Fix [#229](https://github.com/shinolab/autd3/issues/229): Add tests for ConfigureDebugOutoutIdx
->>>>>>> 1d27c7f8
 
 # 17.0.3
 
