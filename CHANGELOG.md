--- conflicted
+++ resolved
@@ -1,10 +1,7 @@
 # 15.0.3
 
-<<<<<<< HEAD
 - Fix [#149](https://github.com/shinolab/autd3/issues/149): Simulator's Info should show information for each device
-=======
 - Fix [#152](https://github.com/shinolab/autd3/issues/152): [python] Stop does not work
->>>>>>> cf85f7a0
 
 # 15.0.2
 
