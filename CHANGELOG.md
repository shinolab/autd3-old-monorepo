# 15.0.2

<<<<<<< HEAD
- Update firmware to v3.0.2
- Fix [#143](https://github.com/shinolab/autd3/issues/143): Unify Rust/C++/C#/Python API
- Fix [#147](https://github.com/shinolab/autd3/issues/147): Remove duplicate resources in unity
=======
- Fix [#148](https://github.com/shinolab/autd3/issues/148): SoftwareSTM api is complex and difficult to use
>>>>>>> 61f30134

# 15.0.1

- Fix [#138](https://github.com/shinolab/autd3/issues/138): [Unity] can't build because The type or namespace name UnityEditor could not be found

# 15.0.0

- Update firmware to v3.0.1
- `Geometry` is now hierarchical; `Geometry` is a container of `Device`, and `Device` is a container of `Transducer`.
- Remove `autd3-gain-holo::Backend`, add `autd3-gain-holo::LinAlgBackend` instead
- Add `autd3-backend-arrayfire`
- Add `LightweightTwinCATAUTDServer`
- Rename `autd3-traits` to `autd3-derive`
- Rename `autd3-link-monitor` to `autd3-link-visualizer`
- Rename `gain::Grouped` to `gain::Group`, and improve performance
- Add C# documentation
  - Fix [#90](https://github.com/shinolab/autd3/issues/90): [C#] Poor documentation
- Fix [#135](https://github.com/shinolab/autd3/issues/135): Compile error of 'autd3-backend-cuda v14.2.2'
- Fix [#137](https://github.com/shinolab/autd3/issues/137): ninja is needed when build cpp examples on Windows
- Fix [#141](https://github.com/shinolab/autd3/issues/141): cannot compile with native arm64 linux machine

# 14.2.2

- Add C++ documentation
  - Fix [#89](https://github.com/shinolab/autd3/issues/89): [C++] Poor documentation
- Fix [#121](https://github.com/shinolab/autd3/issues/121): Phase parameters of autd3::modulation::Fourier
- Fix [#122](https://github.com/shinolab/autd3/issues/122): Calling GeometryViewer::run multiple times causes an error
- Fix [#123](https://github.com/shinolab/autd3/issues/123): impl Default for autd3-link-monitor::PyPlotConfig
- Fix [#124](https://github.com/shinolab/autd3/issues/124): Python backend of autd3-link-monitor causes indentation errors
- Fix [#125](https://github.com/shinolab/autd3/issues/125): Grouped without specified Gain for all devices causes an error

# 14.2.1

- Improve `autd3-gain-holo` performance
  - Close [#98](https://github.com/shinolab/autd3/issues/98): Add benchmarking
- Fix [#118](https://github.com/shinolab/autd3/issues/118): Cannot compile and test with `single_float` features
- Fix [#119](https://github.com/shinolab/autd3/issues/119): link-simulator sometimes panic
- Fix [#120](https://github.com/shinolab/autd3/issues/120): With 9 devices, CUDABackend causes an error with LM algorithm

# 14.2.0

- Add `modulation::Fourier`
  - Fix [#110](https://github.com/shinolab/autd3/issues/110): Multi-frequency sine modulation? 
- Fix [#111](https://github.com/shinolab/autd3/issues/111): Add macOS and Linux support for autd3-unity
- Fix [#115](https://github.com/shinolab/autd3/issues/115): `autd3-geometry-viewer` from git does not work
- Fix [#116](https://github.com/shinolab/autd3/issues/116): [autd3-unity] cannot launch simulator
- Fix [#117](https://github.com/shinolab/autd3/issues/117): [autd3-unity] There is no LICENSE.md but LICENSE.txt

# 14.1.0

- Fix [#93](https://github.com/shinolab/autd3/issues/93): pyautd3 package contains unnecessary dynamic libraries
- Fix [#94](https://github.com/shinolab/autd3/issues/94): pyautd3 library should clarify its dependence on numpy
- Fix [#108](https://github.com/shinolab/autd3/issues/108): OsalTimer on macOS causes segmentation fault
- Fix [#109](https://github.com/shinolab/autd3/issues/109): Add support for linux arm architecture for Raspberry Pi
- Fix [#112](https://github.com/shinolab/autd3/issues/112): Add gain to Grouped by device group
- Fix [#113](https://github.com/shinolab/autd3/issues/113): simulator_client example is broken in C++/C#/F#/Python
- Fix [#114](https://github.com/shinolab/autd3/issues/114): AUTD Server on Windows without npcap installed causes an error
- Add `with_sampling_period` to `Modulation`
- Add `with_period` and `with_sampling_period` to `STM`

# 14.0.1

- Fix [#107](https://github.com/shinolab/autd3/issues/107): There is no with_sampling_frequency method in FocusSTM and GainSTM in pyautd3
- Add sampling frequency option to `Wav` modulation in capi

# 14.0.0

- Fix [#84](https://github.com/shinolab/autd3/issues/84): AUTD Server should not require wpcap.dll
- Fix [#85](https://github.com/shinolab/autd3/issues/85): Dockerfile in doc is broken
- Fix [#86](https://github.com/shinolab/autd3/issues/86): Remove bindgen dependency from autd3-link-soem
- Fix [#87](https://github.com/shinolab/autd3/issues/87): Firmware version from Simulator is invalid in macOS
- Fix [#88](https://github.com/shinolab/autd3/issues/88): [Rust] Poor documentation
- Fix [#92](https://github.com/shinolab/autd3/issues/92): Support modulation::Radiation in C++/C#/Python
- Fix [#95](https://github.com/shinolab/autd3/issues/95): Poor typing in pyautd3
- Fix [#96](https://github.com/shinolab/autd3/issues/96): sudo pip is not recommended
- Fix [#97](https://github.com/shinolab/autd3/issues/97): Can AMS Net Id be displayed on terminal?
- Fix [#99](https://github.com/shinolab/autd3/issues/99): Add gain::Grouped support in lightweight mode
- Fix [#100](https://github.com/shinolab/autd3/issues/100): AUTD Server application should show License
- Fix [#102](https://github.com/shinolab/autd3/issues/102): error message when given an Interface name and no AUTD3 device is not found is a bit strange
- Fix [#103](https://github.com/shinolab/autd3/issues/103): warning: variable does not need to be mutable in tests
- Fix [#104](https://github.com/shinolab/autd3/issues/104): dependency on autd3-protobuf should be optional because it requires additional libraries to build and is not necessary for basic usage
- Fix [#105](https://github.com/shinolab/autd3/issues/105): pyautd3 cannot be used on macOS
- Fix [#106](https://github.com/shinolab/autd3/issues/106): tuple of Clear and Synchronize can be sent, but it must be not allowed
- Add plotters backend for `autd3-link-monitor` and make it default

# 13.0.0

- Remove `SinePressure`, add `RadiationPressure` instead
- Adopt gRPC for more stable remote communication
- Integrated SOEMAUTDServer/TwinCATAUTDServer/simulator into AUTD server app
- Send `Clear` and `Synchronize` in `open` automatically

# 12.3.1

- Fix [#82](https://github.com/shinolab/autd3/issues/82)
- Fix [#83](https://github.com/shinolab/autd3/issues/83)

# 12.3.0

- Fix [#81](https://github.com/shinolab/autd3/issues/81)
  - Raise minimum supported Python version to 3.9

# 12.2.0

- Add `send_async`
- Add `software_stm`
- Fix [#80](https://github.com/shinolab/autd3/issues/80)

# 12.1.1

- Fix [#78](https://github.com/shinolab/autd3/issues/78)
- Fix [#79](https://github.com/shinolab/autd3/issues/79)

# 12.1.0

- Fix [#76](https://github.com/shinolab/autd3/issues/76)
- Fix [#77](https://github.com/shinolab/autd3/issues/77)

# 12.0.0

- Fix [#75](https://github.com/shinolab/autd3/issues/75)

# 11.2.0

- Fix [#69](https://github.com/shinolab/autd3/issues/69)
- Fix [#70](https://github.com/shinolab/autd3/issues/70)
- Add `Bundle` link
- Add `Monitor` link
- Add `FIR` modulation
- Add `Transform` modulation
- Add `RawPCM` modulation
- Fix fluctuation when moving slice in simulator

# 11.1.0

- Fix [#68](https://github.com/shinolab/autd3/issues/68)
- Improve Simulator stability

# 11.0.2

- Fix [#74](https://github.com/shinolab/autd3/issues/74)

# 11.0.1

- minor fix

# 11.0.0

- Fix [#63](https://github.com/shinolab/autd3/issues/63)
- Fix [#64](https://github.com/shinolab/autd3/issues/64)
- Fix [#65](https://github.com/shinolab/autd3/issues/65)
- Fix [#67](https://github.com/shinolab/autd3/issues/67)
- Fix [#71](https://github.com/shinolab/autd3/issues/71)
- Fix [#72](https://github.com/shinolab/autd3/issues/72)

# 10.0.0

- Fix [#62](https://github.com/shinolab/autd3/issues/62)
- All codes are rewritten in Rust

# 9.0.1

- Minimize dependence on boost
- Add `link::RemoteSimulator` to capi

# 9.0.0

- AUTD Simulator can now be accessed over the network
  - Add `link::RemoteSimulator`
- Add logging and timeout options for all links 

# 8.5.0

- (internal) Refactor some modules and adopt Boost library

# 8.4.1

- Fix [#60](https://github.com/shinolab/autd3/issues/60)
- Fix [#61](https://github.com/shinolab/autd3/issues/61)

# 8.4.0

- Add default timeout option to `Link`

# 8.3.0

- Fix some minor bugs
- Add `timer_strategy` option for `link::SOEM`
  - `high_precision` is now deprecated
- (internal) Refactor some modules

# 8.2.0

- Move `Controller::set_sound_speed_from_temp` into `Geometry`
- Make `modulation::LPF` generic
- Add `modulation::Transform`
- Rename Normal mode to Advanced mode
- Rename `gain::holo::EVD` to `gain::holo::EVP`
- Remove `<<` operators
- Remove `ack_check_timeout` option, add `timeout` parameter to `send` function instead

# 8.1.2

- Fix [#59](https://github.com/shinolab/autd3/issues/59)

# 8.1.1

- Fix [#58](https://github.com/shinolab/autd3/issues/58)

# 8.1.0

- Introduce Semantic versioning
- Add thermal sensor option
- Add vivado lab edition supoprt for firmware update
- Add `link::Log`
- Add geometry transformation methods
- Remove async send methods
- Change `Controller::open` API
  - Add `Geometry::Builder` to create geometry

# 2.8.0

- Suppress midrange frequency noise

# 2.7.6

- Fix [#57](https://github.com/shinolab/autd3/issues/57)

# 2.7.5

- Fix [#37](https://github.com/shinolab/autd3/issues/37)

# 2.7.4

- Fix [#55](https://github.com/shinolab/autd3/issues/55)
- Fix [#56](https://github.com/shinolab/autd3/issues/56)

# 2.7.3

- Remove parameter from `FocusSTM`, `GainSTM`, and `gain::Grouped` constructor
- Remove `Driver` to drive old firmware
- Fix [#54](https://github.com/shinolab/autd3/issues/54)

# 2.7.2

- Fix [#52](https://github.com/shinolab/autd3/issues/52)
- Fix [#53](https://github.com/shinolab/autd3/issues/53)

# 2.7.1

- Fix [#51](https://github.com/shinolab/autd3/issues/51)
- Add `USE_SINGLE_FLOAT` option
- [Unity] Unity API now uses `float` instead of `double`

# 2.7.0 

- Fix [#50](https://github.com/shinolab/autd3/issues/50)
- Add `start_idx` and `finish_idx` to `STM`

# 2.6.8

- Fix [#49](https://github.com/shinolab/autd3/issues/49)
- Improve `Holo` gain performance

# 2.6.7

- Change `Controller::_send_interval` to 1ms by default
- Improve Simulator stability
- Add "Auto play" option for Simulator

# 2.6.6

- Rename `PointSTM` to `FocusSTM`
- Add `AUTDSetSoundSpeedFromTemp` in capi
- (internal) refactor to improve readability

# 2.6.5

- Flatten `Geometry`
- Fix [#48](https://github.com/shinolab/autd3/issues/48)

# 2.6.4

- Fix [#46](https://github.com/shinolab/autd3/issues/46)
- Fix [#47](https://github.com/shinolab/autd3/issues/47)

# 2.6.3

- Change sound speed configuration API
- Functions that can fail now return false instead of an exception
  - C API has also been changed
- Fix [#45](https://github.com/shinolab/autd3/issues/45)

# 2.6.2

- Remove `Controller::check_trials`, add `Controllse::set_ack_check_timeout` instead
- Add `driver::Driver` class to drive old firmware
- Change `gain::TransducerTest` API

# 2.6.1

- Fix [#44](https://github.com/shinolab/autd3/issues/44)

# 2.6.0

- Fix [#43](https://github.com/shinolab/autd3/issues/43)
- `MOD_SAMPLING_FREQ_DIV_MIN`, `POINT_STM_SAMPLING_FREQ_DIV_MIN`, `GAIN_STM_SAMPLING_FREQ_DIV_MIN`, `GAIN_STM_LEGACY_SAMPLING_FREQ_DIV_MIN`, and `SILENCER_CYCLE_MIN` are halved

# 2.5.2

- Fix [#37](https://github.com/shinolab/autd3/issues/37)
- Fix [#42](https://github.com/shinolab/autd3/issues/42)
- Change phase unit to radian
- Add stream operator to `Controller`
- Add `Controller::send_async` and `autd3::async` to send data asynchronously
- `Controller::synchronize()`, `Controller::update_flag()`, `Controller::clear()`, and `Controller::stop()` functions are now deprecated
  - Send `autd3::synchronize`, `autd3::update_flag`, `autd3::clear`, and `autd3::stop` instead

# 2.5.1

- Fix [#38](https://github.com/shinolab/autd3/issues/38)
- Fix [#39](https://github.com/shinolab/autd3/issues/39)
- Fix [#40](https://github.com/shinolab/autd3/issues/40)
- Fix [#41](https://github.com/shinolab/autd3/issues/41)
- Add simulator for Unity

# 2.5.0

- Rename `AUTDServer` to `TwinCATAUTDServer`
- Add `SOEMAUTDServer` and `link::RemoteSOEM`
- Add Windows arm support
- Fix [#36](https://github.com/shinolab/autd3/issues/36)
- Add log settings in SOEM Link CAPI
- Remove `port` and `ip` settings from Simulator

# 2.4.5

- Change unit of sound speed from m/s to mm/s
- Add `use_meter` and `use_left_handed` options to `Simulator`
- Change `Holo` constraint API

# 2.4.4

- Change default EtherCAT interval 500us to 1ms
- Improve `link::SOEM` performance
- [AUTD3Sharp] Change API to improve consistency with the C++ version
- [pyautd3] Change API to improve consistency with the C++ version

# 2.4.3

- Embed font into GeometryViewer and Simulator
- Embed model into GeometryViewer

# 2.4.2

- win-x86 is no more supported
- Fix [#30](https://github.com/shinolab/autd3/issues/30)
- Fix minor bugs

# 2.4.1

- Add `extra::simulator::Simulator`
- Rename `link::Emulator` to `link::Simulator`

# 2.4.0

- Add `GeometryViewer`
- Improve performance of `link::SOEM` on Windows
- Update maximum pattern size of `GaimSTM` in legacy mode to 2048
- Add `link::Bundle` and `link::Debug`
- Add `extra::firmware-emulator`
- Add `SoftwareSTM`
- Add `gain::TransducerTest`
- Add `modulation::LPF`
- Add `ArrayFireBackend` (experimental)
- Fix [#25](https://github.com/shinolab/autd3/issues/25), [#26](https://github.com/shinolab/autd3/issues/26)
- Update firmware to v2.4

# 2.3.1

- Remove the first argument (`Geometry&`) of a `link::Emulator` constructor
- Remove the first argument (interface name) and the second argument (number of devices) of a `link::SOEM` constructor
- (internal) `link::open` now requires `Geometry&`

# 2.3.0

- Add `SyncMode` setting to `link::SOEM` to address #20
  - Remove `cycle_ticks` parameter, add `send_cycle` and `sync0_cycle` instead
- `MOD_SAMPLING_FREQ_DIV_MIN`, `STM_SAMPLING_FREQ_DIV_MIN`, and `SILENCER_CYCLE_MIN` are halved
- Update firmware to v2.3

# 2.2.2

- Change the whole API; this library is no more using a template to change the Transducer mode
- Add `gain::holo::LSSGreedy` and `gain::holo::APO`

# 2.2.1

- Remove a `check_ack` flag, and add a `check_trials` parameter instead
  - `check_ack = true` equals to `check_trials = 50` and `check_ack = false`
    equals to `check_trials = 0`
- Add `send_interval` parameter
  - default is 1
- Remove a `sound_speed` parameter from `AUTDGetWavelength` in C-API
- Remove `GaussNewton` and `GradientDescent`

# 2.2.0

- Remove `AUTDSendHeader`, `AUTDSendBody`, and `AUTDSend` in C-API, which are now merged into `AUTDSend`
- Remove `cycle_ticks` parameters in `link::TwinCAT` and `link::RemoteTwinCAT`,
  which are no more required
- (internal) Remove `cycle_ticks` method from `link::Link`
- Update firmware to v2.2

# 2.1.0

- Rename `Controller` to `ControllerX`, and `Controller` is now an alias of `ControllerX<LegacyTransducer>`
- Add `NormalPhaseTransducer`
- Fix `SineLegacy`
- Fix firmware version when using v1.x firmware
- Add `Mode` configuration in `GainSTM`
- Add `mod_delay` configuration in `Transducer`
- Update firmware to v2.1

# 2.0.3

- Fix `AUTDSetSoundSpeed` in C-API

# 2.0.2

- Add `DynamicTransducer` for C-API
- Remove legacy C-API library
- Change `AmplitudeConstraint` API in Holo Gain in C-API
- Fix `wavelength` and `wavenumber` of `NormalTransducer`

# 2.0.1

- Fix C-API
- Add `objective` parameter to `gain::holo::Greedy`
- Fix a bug in sending modulation and gain separately
- Change Silencer API<|MERGE_RESOLUTION|>--- conflicted
+++ resolved
@@ -1,12 +1,9 @@
 # 15.0.2
 
-<<<<<<< HEAD
 - Update firmware to v3.0.2
 - Fix [#143](https://github.com/shinolab/autd3/issues/143): Unify Rust/C++/C#/Python API
 - Fix [#147](https://github.com/shinolab/autd3/issues/147): Remove duplicate resources in unity
-=======
 - Fix [#148](https://github.com/shinolab/autd3/issues/148): SoftwareSTM api is complex and difficult to use
->>>>>>> 61f30134
 
 # 15.0.1
 
